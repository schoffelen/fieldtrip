function [type] = ft_filetype(filename, desired, varargin)

% FT_FILETYPE determines the filetype of many EEG/MEG/MRI data files by
% looking at the name, extension and optionally (part of) its contents.
% It tries to determine the global type of file (which usually
% corresponds to the manufacturer, the recording system or to the
% software used to create the file) and the particular subtype (e.g.
% continuous, average).
%
% Use as
%   type = ft_filetype(filename)
%   type = ft_filetype(dirname)
%
% This gives you a descriptive string with the data type, and can be
% used in a switch-statement. The descriptive string that is returned
% usually is something like 'XXX_YYY'/ where XXX refers to the
% manufacturer and YYY to the type of the data.
%
% Alternatively, use as
%   flag = ft_filetype(filename, type)
%   flag = ft_filetype(dirname, type)
% This gives you a boolean flag (0 or 1) indicating whether the file
% is of the desired type, and can be used to check whether the
% user-supplied file is what your subsequent code expects.
%
% Alternatively, use as
%   flag = ft_filetype(dirlist, type)
% where the dirlist contains a list of files contained within one
% directory. This gives you a boolean vector indicating for each file
% whether it is of the desired type.
%
% Most filetypes of the following manufacturers and/or software programs are recognized
%  - 4D/BTi
%  - AFNI
%  - ASA
%  - Analyse
%  - Analyze/SPM
%  - BESA
%  - Bioimage Suite (*.mgrid)
%  - BrainSuite
%  - BrainVisa
%  - BrainVision
%  - Curry
%  - Dataq
%  - EDF
%  - EEProbe
%  - Elektra/Neuromag
%  - FreeSurfer
%  - LORETA
%  - Localite
%  - MINC
%  - Neuralynx
%  - Neuroscan
%  - Nihon Koden (*.m00)
%  - Plexon
%  - SR Research Eyelink
%  - SensoMotoric Instruments (SMI) *.txt
%  - Tobii *.tsv
%  - Stanford *.ply
%  - Tucker Davis Technology
%  - CTF
%  - Yokogawa & Ricoh
%  - nifti, gifti
%  - Nicolet *.e (currently from Natus, formerly Carefusion, Viasys and Taugagreining. Also known as Oxford/Teca/Medelec Valor Nervus)
%  - Biopac *.acq
%  - AnyWave *.ades
<<<<<<< HEAD
%  - Qualisys *.tsv
=======
%  - Mrtrix *.mif
>>>>>>> 80b6f1a5

% Copyright (C) 2003-2019 Robert Oostenveld
%
% This file is part of FieldTrip, see http://www.fieldtriptoolbox.org
% for the documentation and details.
%
%    FieldTrip is free software: you can redistribute it and/or modify
%    it under the terms of the GNU General Public License as published by
%    the Free Software Foundation, either version 3 of the License, or
%    (at your option) any later version.
%
%    FieldTrip is distributed in the hope that it will be useful,
%    but WITHOUT ANY WARRANTY; without even the implied warranty of
%    MERCHANTABILITY or FITNESS FOR A PARTICULAR PURPOSE.  See the
%    GNU General Public License for more details.
%
%    You should have received a copy of the GNU General Public License
%    along with FieldTrip. If not, see <http://www.gnu.org/licenses/>.
%
% $Id$

% these are for remembering the type on subsequent calls with the same input arguments
persistent previous_argin previous_argout previous_pwd

if nargin<2
  % ensure that all input arguments are defined
  desired = [];
end

current_argin = {filename, desired, varargin{:}};
current_pwd   = pwd;
if isequal(current_argin, previous_argin) && isequal(current_pwd, previous_pwd)
  % don't do the detection again, but return the previous value from cache
  type = previous_argout{1};
  return
end

if isa(filename, 'memmapfile')
  filename = filename.Filename;
end

% % get the optional arguments
% checkheader = ft_getopt(varargin, 'checkheader', true);
%
% if ~checkheader
%   % assume that the header is always ok, e.g when the file does not yet exist
%   % this replaces the normal function with a function that always returns true
%   filetype_check_header = @filetype_true;
% end

if iscell(filename)
  if ~isempty(desired)
    % perform the test for each filename, return a boolean vector
    type = false(size(filename));
  else
    % return a string with the type for each filename
    type = cell(size(filename));
  end
  for i=1:length(filename)
    if strcmp(filename{i}(end), '.')
      % do not recurse into this directory or the parent directory
      continue
    else
      if iscell(type)
        type{i} = ft_filetype(filename{i}, desired);
      else
        type(i) = ft_filetype(filename{i}, desired);
      end
    end
  end
  return
end

% start with unknown values
type         = 'unknown';
manufacturer = 'unknown';
content      = 'unknown';

if isempty(filename)
  if isempty(desired)
    % return the "unknown" outputs
    return
  else
    % return that it is a non-match
    type = false;
    return
  end
end

% the parts of the filename are used further down
if isfolder(filename)
  [p, f, x] = fileparts(filename);
  p = filename;  % the full path to the directory name
  d = f;         % the last part of the directory name
  f = '';
  x = '';
else
  [p, f, x] = fileparts(filename);
end

% prevent this test if the filename resembles an URI, i.e. like "scheme://"
if ~contains(filename , '://') && isfolder(filename)
  % the directory listing is needed below
  ls = dir(filename);
  % remove the parent directory and the directory itself from the list
  ls = ls(~strcmp({ls.name}, '.'));
  ls = ls(~strcmp({ls.name}, '..'));
  for i=1:length(ls)
    % make sure that the directory listing includes the complete path
    ls(i).name = fullfile(filename, ls(i).name);
  end
end

%%%%%%%%%%%%%%%%%%%%%%%%%%%%%%%%%%%%%%%%%%%%%%%%%%%%%%%%%%%%%%%%%%%%%%%%%%%%%%
% start determining the filetype
%%%%%%%%%%%%%%%%%%%%%%%%%%%%%%%%%%%%%%%%%%%%%%%%%%%%%%%%%%%%%%%%%%%%%%%%%%%%%%

% this checks for a compressed file (of arbitrary type)
if filetype_check_extension(filename, 'zip')...
    || (filetype_check_extension(filename, '.gz') && ~filetype_check_extension(filename, '.nii.gz'))...
    || filetype_check_extension(filename,  'tgz')...
    || filetype_check_extension(filename, 'tar')
  type         = 'compressed';
  manufacturer = 'undefined';
  content      = 'unknown, extract first';

  % these are some streams for asynchronous BCI
elseif filetype_check_uri(filename, 'fifo')
  type        = 'fcdc_fifo';
  manufacturer = 'Donders Centre for Cognitive Neuroimaging';
  content      = 'stream';
elseif filetype_check_uri(filename, 'buffer')
  type        = 'fcdc_buffer';
  manufacturer = 'Donders Centre for Cognitive Neuroimaging';
  content      = 'stream';
elseif filetype_check_uri(filename, 'mysql')
  type        = 'fcdc_mysql';
  manufacturer = 'Donders Centre for Cognitive Neuroimaging';
  content      = 'stream';
elseif filetype_check_uri(filename, 'tcp')
  type        = 'fcdc_tcp';
  manufacturer = 'Donders Centre for Cognitive Neuroimaging';
  content      = 'stream';
elseif filetype_check_uri(filename, 'udp')
  type        = 'fcdc_udp';
  manufacturer = 'Donders Centre for Cognitive Neuroimaging';
  content      = 'stream';
elseif filetype_check_uri(filename, 'rfb')
  type        = 'fcdc_rfb';
  manufacturer = 'Donders Centre for Cognitive Neuroimaging';
  content      = 'stream';
elseif filetype_check_uri(filename, 'serial')
  type        = 'fcdc_serial';
  manufacturer = 'Donders Centre for Cognitive Neuroimaging';
  content      = 'stream';
elseif filetype_check_uri(filename, 'global')
  type        = 'fcdc_global';
  manufacturer = 'Donders Centre for Cognitive Neuroimaging';
  content      = 'global variable';
elseif filetype_check_uri(filename, 'shm')
  type        = 'ctf_shm';
  manufacturer = 'CTF';
  content      = 'real-time shared memory buffer';
elseif filetype_check_uri(filename, 'empty')
  type        = 'empty';
  manufacturer = 'Donders Centre for Cognitive Neuroimaging';
  content      = '/dev/null';

  % known CTF file types
elseif isfolder(filename) && filetype_check_extension(filename, '.ds') && exist(fullfile(filename, [f '.res4']), 'file')
  type = 'ctf_ds';
  manufacturer = 'CTF';
  content = 'MEG dataset';
elseif isfolder(filename) && ~isempty(dir(fullfile(filename, '*.res4'))) && ~isempty(dir(fullfile(filename, '*.meg4')))
  type = 'ctf_ds';
  manufacturer = 'CTF';
  content = 'MEG dataset';
elseif filetype_check_extension(filename, '.res4') && (filetype_check_header(filename, 'MEG41RS') || filetype_check_header(filename, 'MEG42RS') || filetype_check_header(filename, 'MEG4RES') || filetype_check_header(filename, 'MEG3RES')) %'MEG3RES' pertains to ctf64.ds
  type = 'ctf_res4';
  manufacturer = 'CTF';
  content = 'MEG/EEG header information';
elseif filetype_check_extension(filename, '.meg4') && (filetype_check_header(filename, 'MEG41CP') || filetype_check_header(filename, 'MEG4CPT')) %'MEG4CPT' pertains to ctf64.ds
  type = 'ctf_meg4';
  manufacturer = 'CTF';
  content = 'MEG/EEG';
elseif strcmp(f, 'MarkerFile') && filetype_check_extension(filename, '.mrk') && filetype_check_header(filename, 'PATH OF DATASET:')
  type = 'ctf_mrk';
  manufacturer = 'CTF';
  content = 'marker file';
elseif filetype_check_extension(filename, '.mri') && filetype_check_header(filename, 'CTF_MRI_FORMAT VER 2.2')
  type = 'ctf_mri';
  manufacturer = 'CTF';
  content = 'MRI';
elseif filetype_check_extension(filename, '.mri') && filetype_check_header(filename, 'CTF_MRI_FORMAT VER 4', 31)
  type = 'ctf_mri4';
  manufacturer = 'CTF';
  content = 'MRI';
elseif filetype_check_extension(filename, '.hdm')
  type = 'ctf_hdm';
  manufacturer = 'CTF';
  content = 'volume conduction model';
elseif filetype_check_extension(filename, '.hc')
  type = 'ctf_hc';
  manufacturer = 'CTF';
  content = 'headcoil locations';
elseif filetype_check_extension(filename, '.shape')
  type = 'ctf_shape';
  manufacturer = 'CTF';
  content = 'headshape points';
elseif filetype_check_extension(filename, '.shape_info')
  type = 'ctf_shapeinfo';
  manufacturer = 'CTF';
  content = 'headshape information';
elseif filetype_check_extension(filename, '.wts')
  type = 'ctf_wts';
  manufacturer = 'CTF';
  content = 'SAM coefficients, i.e. spatial filter weights';
elseif filetype_check_extension(filename, '.svl')
  type = 'ctf_svl';
  manufacturer = 'CTF';
  content = 'SAM (pseudo-)statistic volumes';

  % known Micromed file types
elseif filetype_check_extension(filename, '.trc') && filetype_check_header(filename, '* MICROMED')
  type = 'micromed_trc';
  manufacturer = 'Micromed';
  content = 'Electrophysiological data';

  % known Neuromag file types
elseif filetype_check_extension(filename, '.fif')
  type = 'neuromag_fif';
  manufacturer = 'Neuromag';
  content = 'MEG header and data';
elseif filetype_check_extension(filename, '.mesh')
  type = 'neuromag_mesh';
  manufacturer = 'Neuromag';
  content = 'triangulated surface mesh';
elseif filetype_check_extension(filename, '.bdip')
  type = 'neuromag_bdip';
  manufacturer = 'Neuromag';
  content = 'dipole model';
elseif filetype_check_extension(filename, '.eve') && exist(fullfile(p, [f '.fif']), 'file')
  type = 'neuromag_eve'; % these are being used by Tristan Technologies for the BabySQUID system
  manufacturer = 'Neuromag';
  content = 'events';
elseif filetype_check_extension(filename, '.log') && filetype_check_header(filename, '*** This is Elekta Neuromag MaxFilter', 61)
  type = 'neuromag_maxfilterlog';
  manufacturer = 'Neuromag';
  content = 'MaxFilter log information';
elseif filetype_check_extension(filename, '.pos') && filetype_check_header(filename, ' Time       q1      ', 0)
  type = 'neuromag_headpos';
  manufacturer = 'Neuromag';
  content = 'MaxFilter head position information';
elseif filetype_check_extension(filename, '.iso') && filetype_check_header(filename, char([0 0 0 100]))
  type = 'neuromag_iso';
  manufacturer = 'Neuromag';
  content = 'Isotrack digitizer points';
elseif strcmp(filename, 'sss_cal.dat')
  type = 'neuromag_cal';
  manufacturer = 'Neuromag';
  content = 'Fine calibration';

  % known Yokogawa & Ricoh file types
elseif filetype_check_extension(filename, '.ave') || filetype_check_extension(filename, '.sqd')
  if ~isricohmegfile(filename)
    type = 'yokogawa_ave';
    manufacturer = 'Yokogawa';
    content = 'averaged MEG data';
  else
    type = 'ricoh_ave';
    manufacturer = 'Ricoh';
    content = 'averaged MEG data';
  end
elseif filetype_check_extension(filename, '.con')
  if ~isricohmegfile(filename)
    type = 'yokogawa_con';
    manufacturer = 'Yokogawa';
    content = 'continuous MEG data';
  else
    type = 'ricoh_con';
    manufacturer = 'Ricoh';
    content = 'continuous MEG data';
  end
elseif filetype_check_extension(filename, '.raw') && filetype_check_header(filename, char([0 0 0 0])) % FIXME, this detection should possibly be improved
  type = 'yokogawa_raw';
  manufacturer = 'Yokogawa';
  content = 'evoked/trialbased MEG data';
elseif filetype_check_extension(filename, '.mrk') && filetype_check_header(filename,  char([0 0 0 0])) % FIXME, this detection should possibly be improved
  if ~isricohmegfile(filename)
    type = 'yokogawa_mrk';
    manufacturer = 'Yokogawa';
    content = 'headcoil locations';
  else
    type = 'ricoh_mrk';
    manufacturer = 'Ricoh';
    content = 'headcoil locations';
  end
elseif filetype_check_extension(filename, '.txt') && numel(strfind(filename,'-coregis')) == 1
  type = 'yokogawa_coregis';
  manufacturer = 'Yokogawa';
  content = 'exported fiducials';
elseif filetype_check_extension(filename, '.txt') && numel(strfind(filename,'-calib')) == 1
  type = 'yokogawa_calib';
  manufacturer = 'Yokogawa';
elseif filetype_check_extension(filename, '.txt') && numel(strfind(filename,'-channel')) == 1
  type = 'yokogawa_channel';
  manufacturer = 'Yokogawa';
elseif filetype_check_extension(filename, '.txt') && numel(strfind(filename,'-property')) == 1
  type = 'yokogawa_property';
  manufacturer = 'Yokogawa';
elseif filetype_check_extension(filename, '.txt') && numel(strfind(filename,'-TextData')) == 1
  type = 'yokogawa_textdata';
  manufacturer = 'Yokogawa';
elseif filetype_check_extension(filename, '.txt') && numel(strfind(filename,'-FLL')) == 1
  type = 'yokogawa_fll';
  manufacturer = 'Yokogawa';
elseif filetype_check_extension(filename, '.hsp')
  type = 'yokogawa_hsp';
  manufacturer = 'Yokogawa';

  % Neurosim files; this has to go before the 4D detection
elseif ~isfolder(filename) && (strcmp(f,'spikes') || filetype_check_header(filename,'#  Spike information'))
  type = 'neurosim_spikes';
  manufacturer = 'Jan van der Eerden (DCCN)';
  content = 'simulated spikes';
elseif ~isfolder(filename) && (strcmp(f,'evolution') || filetype_check_header(filename,'#  Voltages'))
  type = 'neurosim_evolution';
  manufacturer = 'Jan van der Eerden (DCCN)';
  content = 'simulated membrane voltages and currents';
elseif ~isfolder(filename) && (strcmp(f,'signals') || filetype_check_header(filename,'#  Internal',2))
  type = 'neurosim_signals';
  manufacturer = 'Jan van der Eerden (DCCN)';
  content = 'simulated network signals';
elseif isfolder(filename) && exist(fullfile(filename, 'signals'), 'file') && exist(fullfile(filename, 'spikes'), 'file')
  type = 'neurosim_ds';
  manufacturer = 'Jan van der Eerden (DCCN)';
  content = 'simulated spikes and continuous signals';

  % known 4D/BTI file types
elseif filetype_check_extension(filename, '.pdf') && filetype_check_header(filename, 'E|lk') % I am not sure whether this header always applies
  type = '4d_pdf';
  manufacturer = '4D/BTI';
  content = 'raw MEG data (processed data file)';
elseif exist([filename '.m4d'], 'file') && exist([filename '.xyz'], 'file') % these two ascii header files accompany the raw data
  type = '4d_pdf';
  manufacturer = '4D/BTI';
  content = 'raw MEG data (processed data file)';
elseif filetype_check_extension(filename, '.m4d') && exist([filename(1:(end-3)) 'xyz'], 'file') % these come in pairs
  type = '4d_m4d';
  manufacturer = '4D/BTI';
  content = 'MEG header information';
elseif filetype_check_extension(filename, '.xyz') && exist([filename(1:(end-3)) 'm4d'], 'file') % these come in pairs
  type = '4d_xyz';
  manufacturer = '4D/BTI';
  content = 'MEG sensor positions';
elseif isequal(f, 'hs_file') % the filename is "hs_file"
  type = '4d_hs';
  manufacturer = '4D/BTI';
  content = 'head shape';
elseif length(filename)>=4 && contains(filename,',rf')
  type = '4d';
  manufacturer = '4D/BTi';
  content = '';
elseif filetype_check_extension(filename, '.el.ascii') && filetype_check_ascii(filename, 20) % assume that there are at least 20 bytes in the file, the example one has 4277 bytes
  type = '4d_el_ascii';
  manufacturer = '4D/BTi';
  content = 'electrode positions';

  % known EEProbe file types
elseif filetype_check_extension(filename, '.cnt') && (filetype_check_header(filename, 'RIFF') || filetype_check_header(filename, 'RF64'))
  type = 'eep_cnt';
  manufacturer = 'EEProbe';
  content = 'EEG';
elseif filetype_check_extension(filename, '.avr') && filetype_check_header(filename, char([38 0 16 0]))
  type = 'eep_avr';
  manufacturer = 'EEProbe';
  content = 'ERP';
elseif filetype_check_extension(filename, '.trg')
  type = 'eep_trg';
  manufacturer = 'EEProbe';
  content = 'trigger information';
elseif filetype_check_extension(filename, '.rej')
  type = 'eep_rej';
  manufacturer = 'EEProbe';
  content = 'rejection marks';

  % the yokogawa_mri has to be checked prior to asa_mri, because this one is more strict
elseif filetype_check_extension(filename, '.mri') && filetype_check_header(filename, char(0)) % FIXME, this detection should possibly be improved
  type = 'yokogawa_mri';
  manufacturer = 'Yokogawa';
  content = 'anatomical MRI';

  % known ASA file types
elseif filetype_check_extension(filename, '.elc')
  type = 'asa_elc';
  manufacturer = 'ASA';
  content = 'electrode positions';
elseif filetype_check_extension(filename, '.vol')
  type = 'asa_vol';
  manufacturer = 'ASA';
  content = 'volume conduction model';
elseif filetype_check_extension(filename, '.bnd')
  type = 'asa_bnd';
  manufacturer = 'ASA';
  content = 'boundary element model details';
elseif filetype_check_extension(filename, '.msm')
  type = 'asa_msm';
  manufacturer = 'ASA';
  content = 'ERP';
elseif filetype_check_extension(filename, '.msr')
  type = 'asa_msr';
  manufacturer = 'ASA';
  content = 'ERP';
elseif filetype_check_extension(filename, '.dip')
  % FIXME, can also be CTF dipole file
  type = 'asa_dip';
  manufacturer = 'ASA';
elseif filetype_check_extension(filename, '.mri')
  % FIXME, can also be CTF mri file
  type = 'asa_mri';
  manufacturer = 'ASA';
  content = 'MRI image header';
elseif filetype_check_extension(filename, '.iso') && ~filetype_check_header(filename, char([0 0 0 100]))
  type = 'asa_iso';
  manufacturer = 'ASA';
  content = 'MRI image data';

  % known BCI2000 file types
elseif filetype_check_extension(filename, '.dat') && (filetype_check_header(filename, 'BCI2000') || filetype_check_header(filename, 'HeaderLen='))
  type = 'bci2000_dat';
  manufacturer = 'BCI2000';
  content = 'continuous EEG';

  % known Neuroscan file types
elseif filetype_check_extension(filename, '.avg') && filetype_check_header(filename, 'Version 3.0')
  type = 'ns_avg';
  manufacturer = 'Neuroscan';
  content = 'averaged EEG';
elseif filetype_check_extension(filename, '.cnt') && filetype_check_header(filename, 'Version 3.0')
  type = 'ns_cnt';
  manufacturer = 'Neuroscan';
  content = 'continuous EEG';
elseif filetype_check_extension(filename, '.eeg') && filetype_check_header(filename, 'Version 3.0')
  type = 'ns_eeg';
  manufacturer = 'Neuroscan';
  content = 'epoched EEG';

elseif filetype_check_extension(filename, '.eeg') && filetype_check_header(filename, 'V3.0')
  type = 'neuroprax_eeg';
  manufacturer = 'eldith GmbH';
  content = 'continuous EEG';
elseif filetype_check_extension(filename, '.ee_')
  type = 'neuroprax_mrk';
  manufacturer = 'eldith GmbH';
  content = 'EEG markers';

  % known Analyze & SPM file types
elseif filetype_check_extension(filename, '.hdr')
  type = 'analyze_hdr';
  manufacturer = 'Mayo Analyze';
  content = 'PET/MRI image header';
elseif filetype_check_extension(filename, '.img')
  type = 'analyze_img';
  manufacturer = 'Mayo Analyze';
  content = 'PET/MRI image data';
elseif filetype_check_extension(filename, '.mnc')
  type = 'minc';
  content = 'MRI image data';
elseif filetype_check_extension(filename, '.nii') && filetype_check_header(filename, {[92 1 0 0], [0 0 1 92]}) % header starts with the number 348
  type = 'nifti';
  content = 'MRI image data';
elseif filetype_check_extension(filename, '.nii') && filetype_check_header(filename, {[28 2 0 0], [0 0 2 28]}) % header starts with the number 540
  type = 'nifti2';
  content = 'MRI image data';

  % known FSL file types
elseif filetype_check_extension(filename, '.nii.gz')
  type = 'nifti_fsl';
  content = 'MRI image data';

  % known LORETA file types
elseif filetype_check_extension(filename, '.lorb')
  type = 'loreta_lorb';
  manufacturer = 'old LORETA';
  content = 'source reconstruction';
elseif filetype_check_extension(filename, '.slor')
  type = 'loreta_slor';
  manufacturer = 'sLORETA';
  content = 'source reconstruction';

  % known AFNI file types
elseif filetype_check_extension(filename, '.brik') || filetype_check_extension(filename, '.BRIK')
  type = 'afni_brik';
  content = 'MRI image data';
elseif filetype_check_extension(filename, '.head') || filetype_check_extension(filename, '.HEAD')
  type = 'afni_head';
  content = 'MRI header data';

  % known BrainVison file types
elseif filetype_check_extension(filename, '.vhdr')
  type = 'brainvision_vhdr';
  manufacturer = 'BrainProducts';
  content = 'EEG header';
elseif filetype_check_extension(filename, '.vmrk')
  type = 'brainvision_vmrk';
  manufacturer = 'BrainProducts';
  content = 'EEG markers';
elseif filetype_check_extension(filename, '.vabs')
  type = 'brainvision_vabs';
  manufacturer = 'BrainProducts';
  content = 'Brain Vison Analyzer macro';
elseif filetype_check_extension(filename, '.eeg') && exist(fullfile(p, [f '.vhdr']), 'file')
  type = 'brainvision_eeg';
  manufacturer = 'BrainProducts';
  content = 'continuous EEG data';
elseif filetype_check_extension(filename, '.seg')
  type = 'brainvision_seg';
  manufacturer = 'BrainProducts';
  content = 'segmented EEG data';
elseif filetype_check_extension(filename, '.dat') && exist(fullfile(p, [f '.vhdr']), 'file') &&...
    ~filetype_check_header(filename, 'HeaderLen=') && ~filetype_check_header(filename, 'BESA_SA_IMAGE') &&...
    ~(exist(fullfile(p, [f '.gen']), 'file') || exist(fullfile(p, [f '.generic']), 'file'))
  % WARNING this is a very general name, it could be exported BrainVision
  % data but also a BESA beamformer source reconstruction or BCI2000
  type = 'brainvision_dat';
  manufacturer = 'BrainProducts';
  content = 'exported EEG data';
elseif filetype_check_extension(filename, '.marker')
  type = 'brainvision_marker';
  manufacturer = 'BrainProducts';
  content = 'rejection markers';

  % known Polhemus file types
elseif filetype_check_extension(filename, '.pos')
  type = 'polhemus_pos';
  manufacturer = 'BrainProducts/CTF/Polhemus?'; % actually I don't know whose software it is
  content = 'electrode positions';

  % known Blackrock Microsystems file types
elseif strncmp(x,'.ns',3) && (filetype_check_header(filename, 'NEURALCD') || filetype_check_header(filename, 'NEURALSG'))
  type = 'blackrock_nsx';
  manufacturer = 'Blackrock Microsystems';
  content = 'conintuously sampled data';
elseif filetype_check_extension(filename, '.nev') && filetype_check_header(filename, 'NEURALEV')
  type = 'blackrock_nev';
  manufacturer = 'Blackrock Microsystems';
  contenct = 'extracellular electrode spike information';

  % known Neuralynx file types
elseif filetype_check_extension(filename, '.nev') || filetype_check_extension(filename, '.Nev')
  type = 'neuralynx_nev';
  manufacturer = 'Neuralynx';
  content = 'event information';
elseif filetype_check_extension(filename, '.ncs') && filetype_check_header(filename, '####')
  type = 'neuralynx_ncs';
  manufacturer = 'Neuralynx';
  content = 'continuous single channel recordings';
elseif filetype_check_extension(filename, '.nse') && filetype_check_header(filename, '####')
  type = 'neuralynx_nse';
  manufacturer = 'Neuralynx';
  content = 'spike waveforms';
elseif filetype_check_extension(filename, '.nts')  && filetype_check_header(filename, '####')
  type = 'neuralynx_nts';
  manufacturer = 'Neuralynx';
  content = 'timestamps only';
elseif filetype_check_extension(filename, '.nvt')
  type = 'neuralynx_nvt';
  manufacturer = 'Neuralynx';
  content = 'video tracker';
elseif filetype_check_extension(filename, '.nst')
  type = 'neuralynx_nst';
  manufacturer = 'Neuralynx';
  content = 'continuous stereotrode recordings';
elseif filetype_check_extension(filename, '.ntt')
  type = 'neuralynx_ntt';
  manufacturer = 'Neuralynx';
  content = 'continuous tetrode recordings';
elseif strcmpi(f, 'logfile') && strcmpi(x, '.txt')  % case insensitive
  type = 'neuralynx_log';
  manufacturer = 'Neuralynx';
  content = 'log information in ASCII format';
elseif ~isempty(strfind(lower(f), 'dma')) && strcmpi(x, '.log')  % this is not a very strong detection
  type = 'neuralynx_dma';
  manufacturer = 'Neuralynx';
  content = 'raw aplifier data directly from DMA';
elseif filetype_check_extension(filename, '.nrd') % see also above, since Cheetah 5.x the file extension has changed
  type = 'neuralynx_dma';
  manufacturer = 'Neuralynx';
  content = 'raw aplifier data directly from DMA';
elseif isfolder(filename) && (any(filetype_check_extension({ls.name}, '.nev')) || any(filetype_check_extension({ls.name}, '.Nev')))
  % a regular Neuralynx dataset directory that contains an event file
  type = 'neuralynx_ds';
  manufacturer = 'Neuralynx';
  content = 'dataset';
elseif isfolder(filename) && most(filetype_check_extension({ls.name}, '.ncs'))
  % a directory containing continuously sampled channels in Neuralynx format
  type = 'neuralynx_ds';
  manufacturer = 'Neuralynx';
  content = 'continuously sampled channels';
elseif isfolder(filename) && most(filetype_check_extension({ls.name}, '.nse'))
  % a directory containing spike waveforms in Neuralynx format
  type = 'neuralynx_ds';
  manufacturer = 'Neuralynx';
  content = 'spike waveforms';
elseif isfolder(filename) && most(filetype_check_extension({ls.name}, '.nte'))
  % a directory containing spike timestamps in Neuralynx format
  type = 'neuralynx_ds';
  manufacturer = 'Neuralynx';
  content = 'spike timestamps';
elseif isfolder(filename) && most(filetype_check_extension({ls.name}, '.ntt'))
  % a directory containing tetrode recordings in Neuralynx format
  type = 'neuralynx_ds';
  manufacturer = 'Neuralynx';
  content = 'tetrode recordings ';

elseif filetype_check_extension(filename, '.mat') && contains(filename, 'times_')
  type = 'wave_clus';
  manufacturer = 'Department of Engineering, University of Leicester, UK';
  content = 'sorted spikes';
elseif isfolder(p) && exist(fullfile(p, 'header'), 'file') && exist(fullfile(p, 'samples'), 'file') && exist(fullfile(p, 'events'), 'file')
  type = 'fcdc_buffer_offline';
  manufacturer = 'Donders Centre for Cognitive Neuroimaging';
  content = 'FieldTrip buffer offline dataset';

elseif isfolder(filename) && exist(fullfile(filename, 'info.xml'), 'file') && exist(fullfile(filename, 'signal1.bin'), 'file')
  % this is an OS X package directory representing a complete EEG dataset
  % it contains a Content file, multiple xml files and one or more signalN.bin files
  type = 'egi_mff';
  manufacturer = 'Electrical Geodesics Incorporated';
  content = 'raw EEG data';
elseif ~isfolder(filename) && isfolder(p) && exist(fullfile(p, 'info.xml'), 'file') && exist(fullfile(p, 'signal1.bin'), 'file')
  % the file that the user specified is one of the files in an mff package directory
  type = 'egi_mff';
  manufacturer = 'Electrical Geodesics Incorporated';
  content = 'raw EEG data';

  % these are formally not Neuralynx file formats, but at the FCDC we use them together with Neuralynx
elseif isfolder(filename) && filetype_check_neuralynx_cds(filename)
  % a downsampled Neuralynx DMA file can be split into three separate lfp/mua/spike directories
  % treat them as one combined dataset
  type = 'neuralynx_cds';
  manufacturer = 'Donders Centre for Cognitive Neuroimaging';
  content = 'dataset containing separate lfp/mua/spike directories';
elseif filetype_check_extension(filename, '.tsl') && filetype_check_header(filename, 'tsl')
  type = 'neuralynx_tsl';
  manufacturer = 'Donders Centre for Cognitive Neuroimaging';
  content = 'timestamps from DMA log file';
elseif filetype_check_extension(filename, '.tsh') && filetype_check_header(filename, 'tsh')
  type = 'neuralynx_tsh';
  manufacturer = 'Donders Centre for Cognitive Neuroimaging';
  content = 'timestamps from DMA log file';
elseif filetype_check_extension(filename, '.ttl') && filetype_check_header(filename, 'ttl')
  type = 'neuralynx_ttl';
  manufacturer = 'Donders Centre for Cognitive Neuroimaging';
  content = 'Parallel_in from DMA log file';
elseif filetype_check_extension(filename, '.bin') && filetype_check_header(filename, {'uint8', 'uint16', 'uint32', 'int8', 'int16', 'int32', 'int64', 'float32', 'float64'})
  type = 'neuralynx_bin';
  manufacturer = 'Donders Centre for Cognitive Neuroimaging';
  content = 'single channel continuous data';
elseif isfolder(filename) && any(filetype_check_extension({ls.name}, '.ttl')) && any(filetype_check_extension({ls.name}, '.tsl')) && any(filetype_check_extension({ls.name}, '.tsh'))
  % a directory containing the split channels from a DMA logfile
  type = 'neuralynx_sdma';
  manufacturer = 'Donders Centre for Cognitive Neuroimaging';
  content = 'split DMA log file';
elseif isfolder(filename) && filetype_check_extension(filename, '.sdma')
  % a directory containing the split channels from a DMA logfile
  type = 'neuralynx_sdma';
  manufacturer = 'Donders Centre for Cognitive Neuroimaging';
  content = 'split DMA log file';

  % known Plexon file types
elseif filetype_check_extension(filename, '.nex')  && filetype_check_header(filename, 'NEX1')
  type = 'plexon_nex';
  manufacturer = 'Plexon';
  content = 'electrophysiological data';
elseif filetype_check_extension(filename, '.plx')  && filetype_check_header(filename, 'PLEX')
  type = 'plexon_plx';
  manufacturer = 'Plexon';
  content = 'electrophysiological data';
elseif filetype_check_extension(filename, '.ddt')
  type = 'plexon_ddt';
  manufacturer = 'Plexon';
elseif isfolder(filename) && most(filetype_check_extension({ls.name}, '.nex')) && most(filetype_check_header({ls.name}, 'NEX1'))
  % a directory containing multiple plexon NEX files
  type = 'plexon_ds';
  manufacturer = 'Plexon';
  content = 'electrophysiological data';

  % known Cambridge Electronic Design file types
elseif filetype_check_extension(filename, '.smr')
  type = 'ced_son';
  manufacturer = 'Cambridge Electronic Design';
  content = 'Spike2 SON filing system';

  % known BESA file types
elseif filetype_check_extension(filename, '.avr') && strcmp(type, 'unknown')
  type = 'besa_avr';  % FIXME, can also be EEProbe average EEG
  manufacturer = 'BESA';
  content = 'average EEG';
elseif filetype_check_extension(filename, '.elp')
  type = 'besa_elp';
  manufacturer = 'BESA';
  content = 'electrode positions';
elseif filetype_check_extension(filename, '.eps')
  type = 'besa_eps';
  manufacturer = 'BESA';
  content = 'digitizer information';
elseif filetype_check_extension(filename, '.sfp')
  type = 'besa_sfp';
  manufacturer = 'BESA';
  content = 'sensor positions';
elseif filetype_check_extension(filename, '.ela')
  type = 'besa_ela';
  manufacturer = 'BESA';
  content = 'sensor information';
elseif filetype_check_extension(filename, '.pdg')
  type = 'besa_pdg';
  manufacturer = 'BESA';
  content = 'paradigm file';
elseif filetype_check_extension(filename, '.tfc')
  type = 'besa_tfc';
  manufacturer = 'BESA';
  content = 'time frequency coherence';
elseif filetype_check_extension(filename, '.mul')
  type = 'besa_mul';
  manufacturer = 'BESA';
  content = 'multiplexed ascii format';
elseif filetype_check_extension(filename, '.dat') && filetype_check_header(filename, 'BESA_SA')  % header can start with BESA_SA_IMAGE or BESA_SA_MN_IMAGE
  type = 'besa_src';
  manufacturer = 'BESA';
  content = 'beamformer source reconstruction';
elseif filetype_check_extension(filename, '.swf') && filetype_check_header(filename, 'Npts=')
  type = 'besa_swf';
  manufacturer = 'BESA';
  content = 'beamformer source waveform';
elseif filetype_check_extension(filename, '.bsa')
  type = 'besa_bsa';
  manufacturer = 'BESA';
  content = 'beamformer source locations and orientations';
elseif exist(fullfile(p, [f '.dat']), 'file') && (exist(fullfile(p, [f '.gen']), 'file') || exist(fullfile(p, [f '.generic']), 'file'))
  type = 'besa_sb';
  manufacturer = 'BESA';
  content = 'simple binary channel data with a separate generic ascii header';
elseif filetype_check_extension(filename, '.sfh') && filetype_check_header(filename, 'NrOfPoints')
  type = 'besa_sfh';
  manufacturer = 'BESA';
  content = 'electrode and fiducial information';
elseif filetype_check_extension(filename, '.besa')
  type = 'besa_besa';
  manufacturer = 'BESA';
  content = 'electrophysiological data';
elseif filetype_check_extension(filename, '.srf') && filetype_check_header(filename, [0 0 0 0], 4)
  type = 'brainvoyager_srf';
  manufacturer = 'BrainVoyager'; % see http://support.brainvoyager.com/installation-introduction/23-file-formats/375-users-guide-23-the-format-of-srf-files.html
  content = 'surface';

  % known Dataq file formats
elseif filetype_check_extension(upper(filename), '.WDQ')
  type         = 'dataq_wdq';
  manufacturer = 'dataq instruments';
  content      = 'electrophysiological data';

  % old files from Pascal Fries' PhD research at the MPI
elseif filetype_check_extension(filename, '.dap') && filetype_check_header(filename, char(1))
  type = 'mpi_dap';
  manufacturer = 'MPI Frankfurt';
  content = 'electrophysiological data';
elseif isfolder(filename) && ~isempty(cell2mat(regexp({ls.name}, '.dap$')))
  type = 'mpi_ds';
  manufacturer = 'MPI Frankfurt';
  content = 'electrophysiological data';

  % Frankfurt SPASS format, which uses the Labview Datalog (DTLG) format
elseif  filetype_check_extension(filename, '.ana') && filetype_check_header(filename, 'DTLG')
  type = 'spass_ana';
  manufacturer = 'MPI Frankfurt';
  content = 'electrophysiological data';
elseif  filetype_check_extension(filename, '.swa') && filetype_check_header(filename, 'DTLG')
  type = 'spass_swa';
  manufacturer = 'MPI Frankfurt';
  content = 'electrophysiological data';
elseif  filetype_check_extension(filename, '.spi') && filetype_check_header(filename, 'DTLG')
  type = 'spass_spi';
  manufacturer = 'MPI Frankfurt';
  content = 'electrophysiological data';
elseif  filetype_check_extension(filename, '.stm') && filetype_check_header(filename, 'DTLG')
  type = 'spass_stm';
  manufacturer = 'MPI Frankfurt';
  content = 'electrophysiological data';
elseif  filetype_check_extension(filename, '.bhv') && filetype_check_header(filename, 'DTLG')
  type = 'spass_bhv';
  manufacturer = 'MPI Frankfurt';
  content = 'electrophysiological data';

  % known Chieti ITAB file types
elseif filetype_check_extension(filename, '.raw') && (filetype_check_header(filename, 'FORMAT: ATB-BIOMAGDATA') || filetype_check_header(filename, '[HeaderType]'))
  type = 'itab_raw';
  manufacturer = 'Chieti ITAB';
  content = 'MEG data, including sensor positions';
elseif filetype_check_extension(filename, '.raw.mhd')
  type = 'itab_mhd';
  manufacturer = 'Chieti ITAB';
  content = 'MEG header data, including sensor positions';
elseif filetype_check_extension(filename, '.asc') && ~filetype_check_header(filename, '**')
  type = 'itab_asc';
  manufacturer = 'Chieti ITAB';
  content = 'headshape digitization file';

  % known Nexstim file types
elseif filetype_check_extension(filename, '.nxe')
  type = 'nexstim_nxe';
  manufacturer = 'Nexstim';
  content = 'electrophysiological data';

  % known Tucker-Davis-Technology file types
elseif filetype_check_extension(filename, '.tbk')
  type = 'tdt_tbk';
  manufacturer = 'Tucker-Davis-Technology';
  content = 'database/tank meta-information';
elseif filetype_check_extension(filename, '.tdx')
  type = 'tdt_tdx';
  manufacturer = 'Tucker-Davis-Technology';
  content = 'database/tank meta-information';
elseif filetype_check_extension(filename, '.tsq')
  type = 'tdt_tsq';
  manufacturer = 'Tucker-Davis-Technology';
  content = 'block header information';
elseif filetype_check_extension(filename, '.tev')
  type = 'tdt_tev';
  manufacturer = 'Tucker-Davis-Technology';
  content = 'electrophysiological data';

  % raw audio and video data from https://github.com/andreyzhd/VideoMEG
  % the extension *.aud/*.vid is used at NatMEG and *.audio.dat/*.video.dat seems to be used in Helsinki
elseif (filetype_check_extension(filename, '.aud') || filetype_check_extension(filename, '.audio.dat')) && filetype_check_header(filename, 'ELEKTA_AUDIO_FILE')
  % this should go before curry_dat
  type = 'videomeg_aud';
  manufacturer = 'VideoMEG';
  content = 'audio';
elseif (filetype_check_extension(filename, '.vid') || filetype_check_extension(filename, '.video.dat')) && filetype_check_header(filename, 'ELEKTA_VIDEO_FILE')
  % this should go before curry_dat
  type = 'videomeg_vid';
  manufacturer = 'VideoMEG';
  content = 'video';

elseif (filetype_check_extension(filename, '.avi') || filetype_check_extension(filename, '.vlf') || filetype_check_extension(filename, '.wmv') || filetype_check_extension(filename, '.mov') || filetype_check_extension(filename, '.mp4'))
  % generic fideo files, these are also supported by ft_read_header and ft_read_data
  type = 'video';
  manufacturer = 'generic';
  content = 'video';

elseif (filetype_check_extension(filename, '.dat') ||  filetype_check_extension(filename, '.Dat')) && (exist(fullfile(p, [f '.ini']), 'file') || exist(fullfile(p, [f '.Ini']), 'file'))
  % this should go before curry_dat
  type = 'deymed_dat';
  manufacturer = 'Deymed';
  content = 'raw eeg data';
elseif (filetype_check_extension(filename, '.ini') ||  filetype_check_extension(filename, '.Ini')) && (exist(fullfile(p, [f '.dat']), 'file') || exist(fullfile(p, [f '.Dat']), 'file'))
  type = 'deymed_ini';
  manufacturer = 'Deymed';
  content = 'eeg header information';

elseif filetype_check_extension(filename, '.dat') && (filetype_check_header(filename, [0 0 16 0 16 0], 8) || filetype_check_header(filename, [0 0 16 0 16 0], 0))
  % this should go before curry_dat
  type = 'jaga16';
  manufacturer = 'Jinga-Hi';
  content = 'electrophysiological data';

  % some AnyWave file formats, see http://meg.univ-amu.fr/wiki/AnyWave:ADES
elseif filetype_check_extension(filename, '.ades') && filetype_check_header(filename, '#ADES') && exist(fullfile(p, [f '.dat']), 'file')
  type = 'anywave_ades';
  manufacturer = 'AnyWave';
  content = 'continuous EEG, iEEG or MEG data';
elseif filetype_check_extension(filename, '.dat') && exist(fullfile(p, [f '.ades']), 'file') && filetype_check_header(fullfile(p, [f '.ades']), '#ADES')
  % this should go before curry_dat
  type = 'anywave_dat';
  manufacturer = 'AnyWave';
  content = 'continuous EEG, iEEG or MEG data';

  % known Curry V4 file types
elseif filetype_check_extension(filename, '.dap')
  type = 'curry_dap';   % FIXME, can also be MPI Frankfurt electrophysiological data
  manufacturer = 'Curry';
  content = 'data parameter file';
elseif filetype_check_extension(filename, '.dat')
  type = 'curry_dat';
  manufacturer = 'Curry';
  content = 'raw data file';
elseif filetype_check_extension(filename, '.rs4')
  type = 'curry_rs4';
  manufacturer = 'Curry';
  content = 'sensor geometry file';
elseif filetype_check_extension(filename, '.par')
  type = 'curry_par';
  manufacturer = 'Curry';
  content = 'data or image parameter file';
elseif filetype_check_extension(filename, '.bd0') || filetype_check_extension(filename, '.bd1') || filetype_check_extension(filename, '.bd2') || filetype_check_extension(filename, '.bd3') || filetype_check_extension(filename, '.bd4') || filetype_check_extension(filename, '.bd5') || filetype_check_extension(filename, '.bd6') || filetype_check_extension(filename, '.bd7') || filetype_check_extension(filename, '.bd8') || filetype_check_extension(filename, '.bd9')
  type = 'curry_bd';
  manufacturer = 'Curry';
  content = 'BEM description file';
elseif filetype_check_extension(filename, '.bt0') || filetype_check_extension(filename, '.bt1') || filetype_check_extension(filename, '.bt2') || filetype_check_extension(filename, '.bt3') || filetype_check_extension(filename, '.bt4') || filetype_check_extension(filename, '.bt5') || filetype_check_extension(filename, '.bt6') || filetype_check_extension(filename, '.bt7') || filetype_check_extension(filename, '.bt8') || filetype_check_extension(filename, '.bt9')
  type = 'curry_bt';
  manufacturer = 'Curry';
  content = 'BEM transfer matrix file';
elseif filetype_check_extension(filename, '.bm0') || filetype_check_extension(filename, '.bm1') || filetype_check_extension(filename, '.bm2') || filetype_check_extension(filename, '.bm3') || filetype_check_extension(filename, '.bm4') || filetype_check_extension(filename, '.bm5') || filetype_check_extension(filename, '.bm6') || filetype_check_extension(filename, '.bm7') || filetype_check_extension(filename, '.bm8') || filetype_check_extension(filename, '.bm9')
  type = 'curry_bm';
  manufacturer = 'Curry';
  content = 'BEM full matrix file';
elseif filetype_check_extension(filename, '.dig')
  type = 'curry_dig';
  manufacturer = 'Curry';
  content = 'digitizer file';
elseif filetype_check_extension(filename, '.cdt')
  type = 'curry_cdt';
  manufacturer = 'Curry';
  content = 'Curry8 data file';
elseif filetype_check_extension(filename, '.cef')
  type = 'curry_cef';
  manufacturer = 'Curry';
  content = 'Curry event file';
elseif filetype_check_extension(filename, '.dpa')
  type = 'curry_dpa';
  manufacturer = 'Curry';
  content = 'Curry8 sensor file';

elseif filetype_check_extension(filename, '.txt') && filetype_check_header(filename, '#Study')
  type = 'imotions_txt';
  manufacturer = 'iMotions';
  content = 'various biosignals';

elseif filetype_check_extension(filename, '.txt') && filetype_check_header(filename, '##')
  type = 'smi_txt';
  manufacturer = 'SensoMotoric Instruments (SMI)';
  content = 'eyetracker data';

  % known SR Research eyelink file formats
elseif filetype_check_extension(filename, '.asc') && filetype_check_header(filename, '**')
  type = 'eyelink_asc';
  manufacturer = 'SR Research (ascii)';
  content = 'eyetracker data';
elseif filetype_check_extension(filename, '.edf') && filetype_check_header(filename, 'SR_RESEARCH')
  type = 'eyelink_edf';
  manufacturer = 'SR Research';
  content = 'eyetracker data (binary)';

elseif filetype_check_extension(filename, '.tsv') && (filetype_check_header(filename, 'Data Properties:') || filetype_check_header(filename, 'System Properties:'))
  type = 'tobii_tsv';
  manufacturer = 'Tobii';
  content = 'eyetracker data (ascii)';

  % known Curry V2 file types
elseif filetype_check_extension(filename, '.sp0') || filetype_check_extension(filename, '.sp1') || filetype_check_extension(filename, '.sp2') || filetype_check_extension(filename, '.sp3') || filetype_check_extension(filename, '.sp4') || filetype_check_extension(filename, '.sp5') || filetype_check_extension(filename, '.sp6') || filetype_check_extension(filename, '.sp7') || filetype_check_extension(filename, '.sp8') || filetype_check_extension(filename, '.sp9')
  type = 'curry_sp';
  manufacturer = 'Curry';
  content = 'point list';
elseif filetype_check_extension(filename, '.s10') || filetype_check_extension(filename, '.s11') || filetype_check_extension(filename, '.s12') || filetype_check_extension(filename, '.s13') || filetype_check_extension(filename, '.s14') || filetype_check_extension(filename, '.s15') || filetype_check_extension(filename, '.s16') || filetype_check_extension(filename, '.s17') || filetype_check_extension(filename, '.s18') || filetype_check_extension(filename, '.s19') || filetype_check_extension(filename, '.s20') || filetype_check_extension(filename, '.s21') || filetype_check_extension(filename, '.s22') || filetype_check_extension(filename, '.s23') || filetype_check_extension(filename, '.s24') || filetype_check_extension(filename, '.s25') || filetype_check_extension(filename, '.s26') || filetype_check_extension(filename, '.s27') || filetype_check_extension(filename, '.s28') || filetype_check_extension(filename, '.s29') || filetype_check_extension(filename, '.s30') || filetype_check_extension(filename, '.s31') || filetype_check_extension(filename, '.s32') || filetype_check_extension(filename, '.s33') || filetype_check_extension(filename, '.s34') || filetype_check_extension(filename, '.s35') || filetype_check_extension(filename, '.s36') || filetype_check_extension(filename, '.s37') || filetype_check_extension(filename, '.s38') || filetype_check_extension(filename, '.s39')
  type = 'curry_s';
  manufacturer = 'Curry';
  content = 'triangle or tetraedra list';
elseif filetype_check_extension(filename, '.pom')
  type = 'curry_pom';
  manufacturer = 'Curry';
  content = 'anatomical localization file';
elseif filetype_check_extension(filename, '.res')
  type = 'curry_res';
  manufacturer = 'Curry';
  content = 'functional localization file';

  % known MBFYS file types
elseif filetype_check_extension(filename, '.tri')
  type = 'mbfys_tri';
  manufacturer = 'MBFYS';
  content = 'triangulated surface';
elseif filetype_check_extension(filename, '.ama') && filetype_check_header(filename, [10 0 0 0])
  type = 'mbfys_ama';
  manufacturer = 'MBFYS';
  content = 'BEM volume conduction model';

  % Electrical Geodesics Incorporated formats
  % the egi_mff format is checked earlier
elseif (filetype_check_extension(filename, '.egis') || filetype_check_extension(filename, '.ave') || filetype_check_extension(filename, '.gave') || filetype_check_extension(filename, '.raw')) && (filetype_check_header(filename, [char(1) char(2) char(3) char(4) char(255) char(255)]) || filetype_check_header(filename, [char(3) char(4) char(1) char(2) char(255) char(255)]))
  type = 'egi_egia';
  manufacturer = 'Electrical Geodesics Incorporated';
  content = 'averaged EEG data';
elseif (filetype_check_extension(filename, '.egis') || filetype_check_extension(filename, '.ses') || filetype_check_extension(filename, '.raw')) && (filetype_check_header(filename, [char(1) char(2) char(3) char(4) char(0) char(3)]) || filetype_check_header(filename, [char(3) char(4) char(1) char(2) char(0) char(3)]))
  type = 'egi_egis';
  manufacturer = 'Electrical Geodesics Incorporated';
  content = 'raw EEG data';
elseif (filetype_check_extension(filename, '.sbin') || filetype_check_extension(filename, '.raw'))
  % note that the Chieti MEG data format also has the extension *.raw
  % but that can be detected by looking at the file header
  type = 'egi_sbin';
  manufacturer = 'Electrical Geodesics Incorporated';
  content = 'averaged EEG data';

  % FreeSurfer file formats, see also http://www.grahamwideman.com/gw/brain/fs/surfacefileformats.htm
elseif filetype_check_extension(filename, '.mgz')
  type = 'freesurfer_mgz';
  manufacturer = 'FreeSurfer';
  content = 'anatomical MRI';
elseif filetype_check_extension(filename, '.mgh')
  type = 'freesurfer_mgh';
  manufacturer = 'FreeSurfer';
  content = 'anatomical MRI';
elseif filetype_check_header(filename, [255 255 254])
  % FreeSurfer Triangle Surface Binary Format
  type = 'freesurfer_triangle_binary';	% there is also an ascii triangle format
  manufacturer = 'FreeSurfer';
  content = 'surface description';
elseif filetype_check_header(filename, [255 255 255])
  % Quadrangle File
  type = 'freesurfer_quadrangle'; % there is no ascii quadrangle format
  manufacturer = 'FreeSurfer';
  content = 'surface description';
elseif filetype_check_header(filename, [255 255 253]) && ~exist([filename(1:(end-4)) '.mat'], 'file')
  % "New" Quadrangle File
  type = 'freesurfer_quadrangle_new';
  manufacturer = 'FreeSurfer';
  content = 'surface description';
elseif filetype_check_extension(filename, '.curv') && filetype_check_header(filename, [255 255 255])
  % "New" Curv File
  type = 'freesurfer_curv_new';
  manufacturer = 'FreeSurfer';
  content = 'surface description';
elseif filetype_check_extension(filename, '.annot')
  % Freesurfer annotation file
  type = 'freesurfer_annot';
  manufacturer = 'FreeSurfer';
  content = 'parcellation annotation';

elseif filetype_check_extension(filename, '.txt') && numel(strfind(filename,'_nrs_')) == 1
  % This may be improved by looking into the file, rather than assuming the
  % filename has "_nrs_" somewhere. Also, distinction by the different file
  % types could be made
  type = 'bucn_nirs';
  manufacturer = 'BUCN';
  content = 'ascii formatted nirs data';
elseif filetype_check_extension(filename, '.nirs') && filetype_check_header(filename, 'MATLAB')
  % Homer is MATLAB software for NIRS processing, see http://www.nmr.mgh.harvard.edu/DOT/resources/homer2/home.htm
  type = 'homer_nirs';
  manufacturer = 'Homer';
  content = '(f)NIRS data';
elseif filetype_check_extension(filename, '.sd') && filetype_check_header(filename, 'MATLAB')
  % Homer is MATLAB software for NIRS processing, see http://www.nmr.mgh.harvard.edu/DOT/resources/homer2/home.htm
  type = 'homer_sd';
  manufacturer = 'Homer';
  content = 'source detector information';

  % known Artinis file formats
elseif filetype_check_extension(filename, '.oxy3')
  type = 'artinis_oxy3';
  manufacturer = 'Artinis Medical Systems';
  content = '(f)NIRS data';
elseif filetype_check_extension(filename, '.oxy4')
  type = 'artinis_oxy4';
  manufacturer = 'Artinis Medical Systems';
  content = '(f)NIRS data';
elseif filetype_check_extension(filename, '.oxyproj')
  type = 'artinis_oxyproj';
  manufacturer = 'Artinis Medical Systems';
  content = '(f)NIRS project file';
elseif isequal([f x], 'optodetemplates.xml')
  type = 'artinis_xml';
  manufacturer = 'Artinis Medical Systems';
  content = '(f)NIRS optode layout';

  % known TETGEN file types, see http://tetgen.berlios.de/fformats.html
elseif any(filetype_check_extension(filename, {'.node' '.poly' '.smesh' '.ele' '.face' '.edge' '.vol' '.var' '.neigh'})) && exist(fullfile(p, [f '.node']), 'file') && filetype_check_ascii(fullfile(p, [f '.node']), 100) && exist(fullfile(p, [f '.poly']), 'file')
  type = 'tetgen_poly';
  manufacturer = 'TetGen, see http://tetgen.berlios.de';
  content = 'geometrical data desribed with piecewise linear complex';
elseif any(filetype_check_extension(filename, {'.node' '.poly' '.smesh' '.ele' '.face' '.edge' '.vol' '.var' '.neigh'})) && exist(fullfile(p, [f '.node']), 'file') && filetype_check_ascii(fullfile(p, [f '.node']), 100) && exist(fullfile(p, [f '.smesh']), 'file')
  type = 'tetgensmesh';
  manufacturer = 'TetGen, see http://tetgen.berlios.de';
  content = 'geometrical data desribed with simple piecewise linear complex';
elseif any(filetype_check_extension(filename, {'.node' '.poly' '.smesh' '.ele' '.face' '.edge' '.vol' '.var' '.neigh'})) && exist(fullfile(p, [f '.node']), 'file') && filetype_check_ascii(fullfile(p, [f '.node']), 100) && exist(fullfile(p, [f '.ele']), 'file')
  type = 'tetgen_ele';
  manufacturer = 'TetGen, see http://tetgen.berlios.de';
  content = 'geometrical data desribed with tetrahedra';
elseif any(filetype_check_extension(filename, {'.node' '.poly' '.smesh' '.ele' '.face' '.edge' '.vol' '.var' '.neigh'})) && exist(fullfile(p, [f '.node']), 'file') && filetype_check_ascii(fullfile(p, [f '.node']), 100) && exist(fullfile(p, [f '.face']), 'file')
  type = 'tetgen_face';
  manufacturer = 'TetGen, see http://tetgen.berlios.de';
  content = 'geometrical data desribed with triangular faces';
elseif any(filetype_check_extension(filename, {'.node' '.poly' '.smesh' '.ele' '.face' '.edge' '.vol' '.var' '.neigh'})) && exist(fullfile(p, [f '.node']), 'file') && filetype_check_ascii(fullfile(p, [f '.node']), 100) && exist(fullfile(p, [f '.edge']), 'file')
  type = 'tetgen_edge';
  manufacturer = 'TetGen, see http://tetgen.berlios.de';
  content = 'geometrical data desribed with boundary edges';
elseif any(filetype_check_extension(filename, {'.node' '.poly' '.smesh' '.ele' '.face' '.edge' '.vol' '.var' '.neigh'})) && exist(fullfile(p, [f '.node']), 'file') && filetype_check_ascii(fullfile(p, [f '.node']), 100) && exist(fullfile(p, [f '.vol']), 'file')
  type = 'tetgen_vol';
  manufacturer = 'TetGen, see http://tetgen.berlios.de';
  content = 'geometrical data desribed with maximum volumes';
elseif any(filetype_check_extension(filename, {'.node' '.poly' '.smesh' '.ele' '.face' '.edge' '.vol' '.var' '.neigh'})) && exist(fullfile(p, [f '.node']), 'file') && filetype_check_ascii(fullfile(p, [f '.node']), 100) && exist(fullfile(p, [f '.var']), 'file')
  type = 'tetgen_var';
  manufacturer = 'TetGen, see http://tetgen.berlios.de';
  content = 'geometrical data desribed with variant constraints for facets/segments';
elseif any(filetype_check_extension(filename, {'.node' '.poly' '.smesh' '.ele' '.face' '.edge' '.vol' '.var' '.neigh'})) && exist(fullfile(p, [f '.node']), 'file') && filetype_check_ascii(fullfile(p, [f '.node']), 100) && exist(fullfile(p, [f '.neigh']), 'file')
  type = 'tetgen_neigh';
  manufacturer = 'TetGen, see http://tetgen.berlios.de';
  content = 'geometrical data desribed with neighbors';
elseif any(filetype_check_extension(filename, {'.node' '.poly' '.smesh' '.ele' '.face' '.edge' '.vol' '.var' '.neigh'})) && exist(fullfile(p, [f '.node']), 'file') && filetype_check_ascii(fullfile(p, [f '.node']), 100)
  type = 'tetgen_node';
  manufacturer = 'TetGen, see http://tetgen.berlios.de';
  content = 'geometrical data desribed with only nodes';

  % some BrainSuite file formats, see http://brainsuite.bmap.ucla.edu/
elseif filetype_check_extension(filename, '.dfs') && filetype_check_header(filename, 'DFS_LE v2.0')
  type = 'brainsuite_dfs';
  manufacturer = 'BrainSuite, see http://brainsuite.bmap.ucla.edu';
  content = 'list of triangles and vertices';
elseif filetype_check_extension(filename, '.bst') && filetype_check_ascii(filename)
  type = 'brainsuite_dst';
  manufacturer = 'BrainSuite, see http://brainsuite.bmap.ucla.edu';
  content = 'a collection of files with geometrical data'; % it seems to be similar to a Caret *.spec file
elseif filetype_check_extension(filename, '.dfc') && filetype_check_header(filename, 'LONIDFC')
  type = 'loni_dfc';
  manufacturer = 'LONI'; % it is used in BrainSuite
  content = 'curvature information';

  % some BrainVISA file formats, see http://brainvisa.info
elseif filetype_check_extension(filename, '.mesh') && (filetype_check_header(filename, 'ascii') || filetype_check_header(filename, 'binarABCD') || filetype_check_header(filename, 'binarDCBA'))  % http://brainvisa.info/doc/documents-4.4/formats/mesh.pdf
  type = 'brainvisa_mesh';
  manufacturer = 'BrainVISA';
  content = 'vertices and triangles';
elseif filetype_check_extension(filename, '.minf') && filetype_check_ascii(filename)
  type = 'brainvisa_minf';
  manufacturer = 'BrainVISA';
  content = 'annotation/metadata';

  % some other known file types
elseif filetype_check_extension(filename, '.hdf5')
  type = 'gtec_hdf5';
  manufacturer = 'Guger Technologies, http://www.gtec.at';
  content = 'EEG';
elseif length(filename)>4 && exist([filename(1:(end-4)) '.mat'], 'file') && exist([filename(1:(end-4)) '.bin'], 'file')
  % this is a self-defined FCDC data format, consisting of two files
  % there is a MATLAB V6 file with the header and a binary file with the data (multiplexed, ieee-le, double)
  type = 'fcdc_matbin';
  manufacturer = 'Donders Centre for Cognitive Neuroimaging';
  content = 'multiplexed electrophysiology data';
elseif filetype_check_extension(filename, '.lay')
  type = 'layout';
  manufacturer = 'Donders Centre for Cognitive Neuroimaging';
  content = 'layout of channels for plotting';
elseif filetype_check_extension(filename, '.stl')
  type = 'stl';
  manufacturer = 'various';
  content = 'stereo litography file';
elseif filetype_check_extension(filename, '.obj')
  type = 'obj';
  manufacturer = 'Wavefront Technologies';
  content = 'Wavefront OBJ';
elseif filetype_check_extension(filename, '.dcm') || filetype_check_extension(filename, '.ima') || filetype_check_header(filename, 'DICM', 128)
  type = 'dicom';
  manufacturer = 'Dicom';
  content = 'image data';
elseif filetype_check_extension(filename, '.trl')
  type = 'fcdc_trl';
  manufacturer = 'Donders Centre for Cognitive Neuroimaging';
  content = 'trial definitions';
elseif filetype_check_extension(filename, '.bdf') && filetype_check_header(filename, [255 'BIOSEMI'])
  type = 'biosemi_bdf';
  manufacturer = 'Biosemi Data Format';
  content = 'electrophysiological data';
elseif filetype_check_extension(filename, '.edf')
  type = 'edf';
  manufacturer = 'European Data Format';
  content = 'electrophysiological data';
elseif filetype_check_extension(filename, '.gdf') && filetype_check_header(filename, 'GDF')
  type = 'gdf';
  manufacturer = 'BIOSIG - Alois Schloegl';
  content = 'biosignals';
elseif filetype_check_extension(filename, '.mat') && filetype_check_header(filename, 'MATLAB') && filetype_check_spmeeg_mat(filename)
  type = 'spmeeg_mat';
  manufacturer = 'Wellcome Trust Centre for Neuroimaging, UCL, UK';
  content = 'electrophysiological data';
elseif filetype_check_extension(filename, '.mat') && filetype_check_header(filename, 'MATLAB') && filetype_check_gtec_mat(filename)
  type = 'gtec_mat';
  manufacturer = 'Guger Technologies, http://www.gtec.at';
  content = 'electrophysiological data';
elseif filetype_check_extension(filename, '.mat') && filetype_check_header(filename, 'MATLAB') && filetype_check_ced_spike6mat(filename)
  type = 'ced_spike6mat';
  manufacturer = 'Cambridge Electronic Design Limited';
  content = 'electrophysiological data';
elseif filetype_check_extension(filename, '.mat') && filetype_check_header(filename, 'MATLAB') && filetype_check_neuroomega_mat(filename)
  type = 'neuroomega_mat';
  manufacturer = 'Alpha Omega';
  content = 'electrophysiological data';
elseif filetype_check_extension(filename, '.mat') && filetype_check_header(filename, 'MATLAB')
  type = 'matlab';
  manufacturer = 'MATLAB';
  content = 'MATLAB binary data';
elseif filetype_check_header(filename, 'RIFF', 0) && filetype_check_header(filename, 'WAVE', 8)
  type = 'riff_wave';
  manufacturer = 'Microsoft';
  content = 'audio';
elseif filetype_check_extension(filename, '.m4a')
  type = 'audio_m4a';
  manufacturer = 'Apple';
  content = 'audio';
elseif filetype_check_extension(filename, '.txt') && filetype_check_header(filename, 'Site')
  type = 'easycap_txt';
  manufacturer = 'Easycap';
  content = 'electrode positions';
elseif filetype_check_extension(filename, '.txt')
  type = 'ascii_txt';
  manufacturer = '';
  content = '';
elseif filetype_check_extension(filename, '.pol')
  type = 'polhemus_fil';
  manufacturer = 'Functional Imaging Lab, London, UK';
  content = 'headshape points';
elseif filetype_check_extension(filename, '.set')
  type = 'eeglab_set';
  manufacturer = 'Swartz Center for Computational Neuroscience, San Diego, USA';
  content = 'electrophysiological data';
elseif filetype_check_extension(filename, '.erp')
  type = 'eeglab_erp';
  manufacturer = 'Swartz Center for Computational Neuroscience, San Diego, USA';
  content = 'electrophysiological data';
elseif filetype_check_extension(filename, '.t') && filetype_check_header(filename, '%%BEGINHEADER')
  type = 'mclust_t';
  manufacturer = 'MClust';
  content = 'sorted spikes';
elseif filetype_check_header(filename, 26)
  type = 'nimh_cortex';
  manufacturer = 'NIMH Laboratory of Neuropsychology, http://www.cortex.salk.edu';
  content = 'events and eye channels';
elseif filetype_check_extension(filename, '.foci') && filetype_check_header(filename, '<?xml')
  type = 'caret_foci';
  manufacturer = 'Caret and ConnectomeWB';
elseif filetype_check_extension(filename, '.border') && filetype_check_header(filename, '<?xml')
  type = 'caret_border';
  manufacturer = 'Caret and ConnectomeWB';
elseif filetype_check_extension(filename, '.spec') && (filetype_check_header(filename, '<?xml') || filetype_check_header(filename, 'BeginHeader'))
  type = 'caret_spec';
  manufacturer = 'Caret and ConnectomeWB';
elseif filetype_check_extension(filename, '.gii') && contains(filename, '.coord.') && filetype_check_header(filename, '<?xml')
  type = 'caret_coord';
  manufacturer = 'Caret and ConnectomeWB';
elseif filetype_check_extension(filename, '.gii') && contains(filename, '.topo.') && filetype_check_header(filename, '<?xml')
  type = 'caret_topo';
  manufacturer = 'Caret and ConnectomeWB';
elseif filetype_check_extension(filename, '.gii') && contains(filename, '.surf.') && filetype_check_header(filename, '<?xml')
  type = 'caret_surf';
  manufacturer = 'Caret and ConnectomeWB';
elseif filetype_check_extension(filename, '.gii') && contains(filename, '.label.') && filetype_check_header(filename, '<?xml')
  type = 'caret_label';
  manufacturer = 'Caret and ConnectomeWB';
elseif filetype_check_extension(filename, '.gii') && contains(filename, '.func.') && filetype_check_header(filename, '<?xml')
  type = 'caret_func';
  manufacturer = 'Caret and ConnectomeWB';
elseif filetype_check_extension(filename, '.gii') && contains(filename, '.shape.') && filetype_check_header(filename, '<?xml')
  type = 'caret_shape';
  manufacturer = 'Caret and ConnectomeWB';
elseif filetype_check_extension(filename, '.gii') && filetype_check_header(filename, '<?xml')
  type = 'gifti';
  manufacturer = 'Neuroimaging Informatics Technology Initiative';
  content = 'tesselated surface description';
elseif filetype_check_extension(filename, '.v')
  type = 'vista';
  manufacturer = 'University of British Columbia, Canada, http://www.cs.ubc.ca/nest/lci/vista/vista.html';
  content = 'A format for computer vision research, contains meshes or volumes';
elseif filetype_check_extension(filename, '.tet')
  type = 'tet';
  manufacturer = 'a.o. INRIA, see http://shapes.aimatshape.net/';
  content = 'tetraedral mesh';
elseif filetype_check_extension(filename, '.nc')
  type = 'netmeg';
  manufacturer = 'Center for Biomedical Research Excellence (COBRE), see http://cobre.mrn.org/megsim/tools/netMEG/netMEG.html';
  content = 'MEG data';
elseif filetype_check_extension(filename, 'trk')
  type = 'trackvis_trk';
  manufacturer = 'Martinos Center for Biomedical Imaging, see http://www.trackvis.org';
  content = 'fiber tracking data from diffusion MR imaging';
elseif filetype_check_extension(filename, '.xml') && filetype_check_header(filename, '<EEGMarkerList', 39)
  type = 'localite_pos';
  manufacturer = 'Localite';
  content = 'EEG electrode positions';
elseif filetype_check_extension(filename, '.mbi')
  type = 'manscan_mbi';
  manufacturer = 'MANSCAN';
  content  = 'EEG header';
elseif filetype_check_extension(filename, '.mb2')
  type = 'manscan_mb2';
  manufacturer = 'MANSCAN';
  content  = 'EEG data';
elseif filetype_check_header(filename, 'ply')
  type = 'ply';
  manufacturer = 'Stanford Triangle Format';
  content = 'three dimensional data from 3D scanners, see http://en.wikipedia.org/wiki/PLY_(file_format)';
elseif filetype_check_extension(filename, '.csv')
  type = 'csv';
  manufacturer = 'Generic';
  content = 'Comma-separated values, see http://en.wikipedia.org/wiki/Comma-separated_values';
elseif filetype_check_extension(filename, '.ah5')
  type = 'AnyWave';
  manufacturer = 'AnyWave, http://meg.univ-amu.fr/wiki/AnyWave';
  content = 'MEG/SEEG/EEG data';
elseif (isfolder(filename) && exist(fullfile(p, [d '.EEG.Poly5']), 'file')) || filetype_check_extension(filename, '.Poly5')
  type = 'tmsi_poly5';
  manufacturer = 'TMSi PolyBench';
  content = 'EEG';
elseif (isfolder(filename) && exist(fullfile(filename, 'DataSetSession.xml'), 'file') && exist(fullfile(filename, 'DataSetProtocol.xml'), 'file'))
  type = 'mega_neurone';
  manufacturer = 'Mega - http://www.megaemg.com';
  content = 'EEG';
elseif filetype_check_extension(filename, '.e')
  type = 'nervus_eeg';  % Nervus/Nicolet EEG files
  manufacturer = 'Natus';
  content = 'EEG';
elseif filetype_check_extension(filename, '.m00')
  type = 'nihonkohden_m00';
  manufacturer = 'Nihon Kohden';
  content = 'continuous EEG';
elseif filetype_check_extension(filename, '.EEG') && (exist([filename(1:(end-4)) '.11D'], 'file') || exist([filename(1:(end-4)) '.21E'], 'file') ...
    || exist([filename(1:(end-4)) '.BFT'], 'file') || exist([filename(1:(end-4)) '.CMT'], 'file') || exist([filename(1:(end-4)) '.CN3'], 'file') ...
    || exist([filename(1:(end-4)) '.EGF'], 'file') || exist([filename(1:(end-4)) '.EVT'], 'file') || exist([filename(1:(end-4)) '.LOG'], 'file') ...
    || exist([filename(1:(end-4)) '.pnt'], 'file') || exist([filename(1:(end-4)) '.reg'], 'file'))
  type = 'nihonkohden_eeg';
  manufacturer = 'Nihon Kohden';
  content = 'continuous EEG';
elseif filetype_check_extension(filename, '.mgrid')
  type = 'bioimage_mgrid';
  manufacturer = 'Bioimage Suite';
  content = 'electrode positions';
elseif filetype_check_extension(filename, '.log') && filetype_check_header(filename, 'Scenario')
  type = 'presentation_log';
  manufacturer = 'NBS Presentation';
  content = 'events';
elseif filetype_check_extension(filename, '.acq')
  type = 'biopac_acq';
  manufacturer = 'Biopac';
  content = 'physiological signals';
elseif contains(filename, '_events.tsv')
  % this could be a BIDS-compatible events file
  type = 'events_tsv';
  manufacturer = 'BIDS';
  content = 'events';
elseif filetype_check_extension(filename, '.xdf') && filetype_check_header(filename, 'XDF')
  type = 'sccn_xdf';
  manufacturer = 'SCCN / Lab Streaming Layer';
  content = 'multiple streams';
<<<<<<< HEAD
elseif filetype_check_extension(filename, '.tsv') && filetype_check_header(filename, 'NO_OF_')
  type = 'qualisys_tsv';
  manufacturer = 'Qualisys';
  content = 'motion capture data';
elseif filetype_check_extension(filename, '.c3d') && filetype_check_header(filename, [2, 80])
  type = 'motion_c3d';
  manufacturer = 'https://www.c3d.org';
  content = 'motion capture data';
=======
elseif filetype_check_extension(filename, '.mif')
  % this could be a mrtrix compatible image file
  type = 'mrtrix_mif';
  manufacturer = 'Mrtrix';
  content = 'image data';
elseif filetype_check_extension(filename, '.tck')
  % this could be a mrtrix compatible tractography file
  type = 'mrtrix_tck';
  manufacturer = 'Mrtrix';
  content = 'tractography data';  
>>>>>>> 80b6f1a5
end

%%%%%%%%%%%%%%%%%%%%%%%%%%%%%%%%%%%%%%%%%%%%%%%%%%%%%%%%%%%%%%%%%%%%%%%%%%%%%%
% finished determining the filetype
%%%%%%%%%%%%%%%%%%%%%%%%%%%%%%%%%%%%%%%%%%%%%%%%%%%%%%%%%%%%%%%%%%%%%%%%%%%%%%

if strcmp(type, 'unknown')
  if ~exist(filename, 'file') && ~exist(filename, 'dir')
    ft_warning('file or directory "%s" does not exist, could not determine fileformat', filename);
  else
    ft_warning('could not determine filetype of %s', filename);
  end
end

if ~isempty(desired)
  % return a boolean value instead of a descriptive string
  type = strcmp(type, desired);
end

% remember the current input and output arguments, so that they can be
% reused on a subsequent call in case the same input argument is given
current_argout = {type};
if isempty(previous_argin) && ~strcmp(type, 'unknown')
  previous_argin  = current_argin;
  previous_argout = current_argout;
  previous_pwd    = current_pwd;
elseif  isempty(previous_argin) && (exist(filename,'file') || exist(filename,'dir')) && strcmp(type, 'unknown') % if the type is unknown, but the file or dir exists, save the current output
  previous_argin  = current_argin;
  previous_argout = current_argout;
  previous_pwd    = current_pwd;
else
  % don't remember in case unknown
  previous_argin  = [];
  previous_argout = [];
  previous_pwd    = [];
end

return % filetype main()


%%%%%%%%%%%%%%%%%%%%%%%%%%%%%%%%%%%%%%%%%%%%%%%%%%%%%%%%%%%%%%%%%%%%%%%%%%%%%%
% SUBFUNCTION that helps in deciding whether a directory with files should
% be treated as a "dataset". This function returns a logical 1 (TRUE) if more
% than half of the element of a vector are nonzero number or are 1 or TRUE.
%%%%%%%%%%%%%%%%%%%%%%%%%%%%%%%%%%%%%%%%%%%%%%%%%%%%%%%%%%%%%%%%%%%%%%%%%%%%%%
function y = most(x)
x = x(~isnan(x(:)));
y = sum(x==0)<ceil(length(x)/2);

%%%%%%%%%%%%%%%%%%%%%%%%%%%%%%%%%%%%%%%%%%%%%%%%%%%%%%%%%%%%%%%%%%%%%%%%%%%%%%
% SUBFUNCTION that always returns a true value
%%%%%%%%%%%%%%%%%%%%%%%%%%%%%%%%%%%%%%%%%%%%%%%%%%%%%%%%%%%%%%%%%%%%%%%%%%%%%%
function y = filetype_true(varargin)
y = 1;

%%%%%%%%%%%%%%%%%%%%%%%%%%%%%%%%%%%%%%%%%%%%%%%%%%%%%%%%%%%%%%%%%%%%%%%%%%%%%%
% SUBFUNCTION that checks for CED spike6 mat file
%%%%%%%%%%%%%%%%%%%%%%%%%%%%%%%%%%%%%%%%%%%%%%%%%%%%%%%%%%%%%%%%%%%%%%%%%%%%%%
function res = filetype_check_ced_spike6mat(filename)
res = 1;
var = whos('-file', filename);

% Check whether all the variables in the file are structs (representing channels)
if ~all(strcmp('struct', unique({var(:).class})) == 1)
  res = 0;
  return;
end

var = load(filename, var(1).name);
var = struct2cell(var);

% Check whether the fields of the first struct have some particular names
fnames = {
  'title'
  'comment'
  'interval'
  'scale'
  'offset'
  'units'
  'start'
  'length'
  'values'
  'times'
  };

res = (numel(intersect(fieldnames(var{1}), fnames)) >= 5);

%%%%%%%%%%%%%%%%%%%%%%%%%%%%%%%%%%%%%%%%%%%%%%%%%%%%%%%%%%%%%%%%%%%%%%%%%%%%%%
% SUBFUNCTION that checks for a SPM eeg/meg mat file
%%%%%%%%%%%%%%%%%%%%%%%%%%%%%%%%%%%%%%%%%%%%%%%%%%%%%%%%%%%%%%%%%%%%%%%%%%%%%%
function res = filetype_check_spmeeg_mat(filename)
% check for the accompanying *.dat file
res = exist([filename(1:(end-4)) '.dat'], 'file');
if ~res, return; end
% check the content of the *.mat file
var = whos('-file', filename);
res = res && numel(var)==1;
res = res && strcmp('D', getfield(var, {1}, 'name'));
res = res && strcmp('struct', getfield(var, {1}, 'class'));

%%%%%%%%%%%%%%%%%%%%%%%%%%%%%%%%%%%%%%%%%%%%%%%%%%%%%%%%%%%%%%%%%%%%%%%%%%%%%%
% SUBFUNCTION that checks for a GTEC mat file
%%%%%%%%%%%%%%%%%%%%%%%%%%%%%%%%%%%%%%%%%%%%%%%%%%%%%%%%%%%%%%%%%%%%%%%%%%%%%%
function res = filetype_check_gtec_mat(filename)
% check the content of the *.mat file
var = whos('-file', filename);
res = length(intersect({'log', 'names'}, {var.name}))==2;

%%%%%%%%%%%%%%%%%%%%%%%%%%%%%%%%%%%%%%%%%%%%%%%%%%%%%%%%%%%%%%%%%%%%%%%%%%%%%%
% SUBFUNCTION that checks the presence of a specified file in a directory
%%%%%%%%%%%%%%%%%%%%%%%%%%%%%%%%%%%%%%%%%%%%%%%%%%%%%%%%%%%%%%%%%%%%%%%%%%%%%%
function res = filetype_check_dir(p, filename)
if ~isempty(p)
  d = dir(p);
else
  d = dir;
end
res = any(strcmp(filename,{d.name}));

%%%%%%%%%%%%%%%%%%%%%%%%%%%%%%%%%%%%%%%%%%%%%%%%%%%%%%%%%%%%%%%%%%%%%%%%%%%%%%
% SUBFUNCTION that checks for NeuroOmega mat file
%%%%%%%%%%%%%%%%%%%%%%%%%%%%%%%%%%%%%%%%%%%%%%%%%%%%%%%%%%%%%%%%%%%%%%%%%%%%%%
function res = filetype_check_neuroomega_mat(filename)
res=~isempty(regexp(filename,'[RL]T[1-5]D[-]{0,1}\d+\.\d+([+-]M){0,1}F\d+\.mat','once'));

%%%%%%%%%%%%%%%%%%%%%%%%%%%%%%%%%%%%%%%%%%%%%%%%%%%%%%%%%%%%%%%%%%%%%%%%%%%%%%
% SUBFUNCTION that checks whether the directory is neuralynx_cds
%%%%%%%%%%%%%%%%%%%%%%%%%%%%%%%%%%%%%%%%%%%%%%%%%%%%%%%%%%%%%%%%%%%%%%%%%%%%%%
function res = filetype_check_neuralynx_cds(filename)

res=false;
files=dir(filename);
dirlist=files([files.isdir]);

% 1) check for a subdirectory with extension .lfp, .mua or .spike
haslfp   = any(filetype_check_extension({dirlist.name}, 'lfp'));
hasmua   = any(filetype_check_extension({dirlist.name}, 'mua'));
hasspike = any(filetype_check_extension({dirlist.name}, 'spike'));

% 2) check for each of the subdirs being a neuralynx_ds
if haslfp || hasmua || hasspike
  sel=find(filetype_check_extension({dirlist.name}, 'lfp')+...
    filetype_check_extension({dirlist.name}, 'mua')+...
    filetype_check_extension({dirlist.name}, 'spike'));

  neuralynxdirs=cell(1,length(sel));

  for n=1:length(sel)
    neuralynxdirs{n}=fullfile(filename, dirlist(sel(n)).name);
  end

  res=any(ft_filetype(neuralynxdirs, 'neuralynx_ds'));
end

%%%%%%%%%%%%%%%%%%%%%%%%%%%%%%%%%%%%%%%%%%%%%%%%%%%%%%%%%%%%%%%%%%%%%%%%%%%%%%
% SUBFUNCTION that checks whether the file contains only ascii characters
%%%%%%%%%%%%%%%%%%%%%%%%%%%%%%%%%%%%%%%%%%%%%%%%%%%%%%%%%%%%%%%%%%%%%%%%%%%%%%
function res = filetype_check_ascii(filename, len)
% See http://en.wikipedia.org/wiki/ASCII
if exist(filename, 'file')
  fid = fopen(filename, 'rt');
  bin = fread(fid, len, 'uint8=>uint8');
  fclose(fid);
  printable = bin>31 & bin<127;  % the printable characters, represent letters, digits, punctuation marks, and a few miscellaneous symbols
  special   = bin==10 | bin==13 | bin==11; % line feed, form feed, tab
  res = all(printable | special);
else
  % always return true if the file does not (yet) exist, this is important
  % for determining the format to which data should be written
  res = 1;
end<|MERGE_RESOLUTION|>--- conflicted
+++ resolved
@@ -64,11 +64,8 @@
 %  - Nicolet *.e (currently from Natus, formerly Carefusion, Viasys and Taugagreining. Also known as Oxford/Teca/Medelec Valor Nervus)
 %  - Biopac *.acq
 %  - AnyWave *.ades
-<<<<<<< HEAD
 %  - Qualisys *.tsv
-=======
 %  - Mrtrix *.mif
->>>>>>> 80b6f1a5
 
 % Copyright (C) 2003-2019 Robert Oostenveld
 %
@@ -1410,7 +1407,6 @@
   type = 'sccn_xdf';
   manufacturer = 'SCCN / Lab Streaming Layer';
   content = 'multiple streams';
-<<<<<<< HEAD
 elseif filetype_check_extension(filename, '.tsv') && filetype_check_header(filename, 'NO_OF_')
   type = 'qualisys_tsv';
   manufacturer = 'Qualisys';
@@ -1419,7 +1415,6 @@
   type = 'motion_c3d';
   manufacturer = 'https://www.c3d.org';
   content = 'motion capture data';
-=======
 elseif filetype_check_extension(filename, '.mif')
   % this could be a mrtrix compatible image file
   type = 'mrtrix_mif';
@@ -1430,7 +1425,6 @@
   type = 'mrtrix_tck';
   manufacturer = 'Mrtrix';
   content = 'tractography data';  
->>>>>>> 80b6f1a5
 end
 
 %%%%%%%%%%%%%%%%%%%%%%%%%%%%%%%%%%%%%%%%%%%%%%%%%%%%%%%%%%%%%%%%%%%%%%%%%%%%%%
