function [cfg] = ft_databrowser(cfg, data)

% FT_DATABROWSER can be used for visual inspection of data. Artifacts that were
% detected by artifact functions (see FT_ARTIFACT_xxx functions where xxx is the type
% of artifact) are marked. Additionally data pieces can be marked and unmarked as
% artifact by manual selection. The output cfg contains the updated specification of
% the artifacts.
%
% Use as
%   cfg = ft_databrowser(cfg)
%   cfg = ft_databrowser(cfg, data)
% If you only specify the configuration structure, it should contain the name of the
% dataset on your hard disk (see below). If you specify input data, it should be a
% data structure as obtained from FT_PREPROCESSING or from FT_COMPONENTANALYSIS.
%
% If you want to browse data that is on disk, you have to specify
%   cfg.dataset                 = string with the filename
% Instead of specifying the dataset, you can also explicitely specify the name of the
% file containing the header information and the name of the file containing the
% data, using
%   cfg.datafile                = string with the filename
%   cfg.headerfile              = string with the filename
%
% The following configuration options are supported:
%   cfg.ylim                    = vertical scaling, can be 'maxmin', 'maxabs' or [ymin ymax] (default = 'maxabs')
%   cfg.zlim                    = color scaling to apply to component topographies, 'minmax', 'maxabs' (default = 'maxmin')
%   cfg.blocksize               = duration in seconds for cutting continuous data in segments
%   cfg.trl                     = structure that defines the data segments of interest, only applicable for trial-based data
%   cfg.continuous              = 'yes' or 'no', whether the data should be interpreted as continuous or trial-based
%   cfg.allowoverlap            = 'yes' or 'no', whether data that is overlapping in multiple trials is allowed (default = 'no')
%   cfg.channel                 = cell-array with channel labels, see FT_CHANNELSELECTION
%   cfg.channelclamped          = cell-array with channel labels, that when using the 'vertical' viewmode will always be shown at the bottom. This is useful for showing ECG/EOG channels along with the other channels
%   cfg.compscale               = string, 'global' or 'local', defines whether the colormap for the topographic scaling is applied per topography or on all visualized components (default 'global')
%   cfg.viewmode                = string, 'butterfly', 'vertical', 'component' for visualizing ICA/PCA components (default is 'butterfly')
%   cfg.plotlabels              = 'yes', 'no' or 'some', whether to plot channel labels in vertical viewmode. The option 'some' plots one label for every ten channels, which is useful if there are many channels (default = 'some')
%   cfg.plotevents              = 'no' or 'yes', whether to plot event markers. (default is 'yes')
%   cfg.ploteventlabels         = 'type=value', 'colorvalue' (default = 'type=value');
%   cfg.artfctdef.xxx.artifact  = Nx2 matrix with artifact segments see FT_ARTIFACT_xxx functions
%   cfg.selectfeature           = string, name of feature to be selected/added (default = 'visual')
%   cfg.selectmode              = 'markartifact', 'markpeakevent', 'marktroughevent' (default = 'markartifact')
%   cfg.colorgroups             = 'sequential', 'allblack', 'labelcharN' (N = Nth character in label), 'chantype' or a vector with the length of the number of channels defining the groups (default = 'sequential')
%   cfg.linecolor               = string with line colors or Nx3 color map (default = customized lines map with 15 colors)
%   cfg.linewidth               = linewidth in points (default = 0.5)
%   cfg.linestyle               = linestyle/marker type, see options of the PLOT function (default = '-')
%   cfg.verticalpadding         = number or 'auto', padding to be added to top and bottom of plot to avoid channels largely dissappearing when viewmode = 'vertical'/'component'  (default = 'auto'). The padding is expressed as a proportion of the total height added to the top and bottom. The setting 'auto' determines the padding depending on the number of channels that are being plotted.
%   cfg.selfun                  = string, name of function that is evaluated using the right-click context menu. The selected data and cfg.selcfg are passed on to this function.
%   cfg.selcfg                  = configuration options for function in cfg.selfun
%   cfg.seldat                  = 'selected' or 'all', specifies whether only the currently selected or all channels will be passed to the selfun (default = 'selected')
%   cfg.visible                 = string, 'on' or 'off' whether figure will be visible (default = 'on')
%   cfg.position                = location and size of the figure, specified as a vector of the form [left bottom width height]
%   cfg.renderer                = string, 'opengl', 'zbuffer', 'painters', see MATLAB Figure Properties. If this function crashes, you should try 'painters'.
%
% The following options for the scaling of the EEG, EOG, ECG, EMG, MEG and NIRS channels
% is optional and can be used to bring the absolute numbers of the different
% channel types in the same range (e.g. fT and uV). The channel types are determined
% from the input data using FT_CHANNELSELECTION.
%   cfg.eegscale                = number, scaling to apply to the EEG channels prior to display
%   cfg.eogscale                = number, scaling to apply to the EOG channels prior to display
%   cfg.ecgscale                = number, scaling to apply to the ECG channels prior to display
%   cfg.emgscale                = number, scaling to apply to the EMG channels prior to display
%   cfg.megscale                = number, scaling to apply to the MEG channels prior to display
%   cfg.gradscale               = number, scaling to apply to the MEG gradiometer channels prior to display (in addition to the cfg.megscale factor)
%   cfg.magscale                = number, scaling to apply to the MEG magnetometer channels prior to display (in addition to the cfg.megscale factor)
%   cfg.nirsscale               = number, scaling to apply to the NIRS channels prior to display
%   cfg.mychanscale             = number, scaling to apply to the channels specified in cfg.mychan
%   cfg.mychan                  = Nx1 cell-array with selection of channels
%   cfg.chanscale               = Nx1 vector with scaling factors, one per channel specified in cfg.channel
%
% You can specify preprocessing options that are to be applied to the  data prior to
% display. Most options from FT_PREPROCESSING are supported. They should be specified
% in the sub-structure cfg.preproc like these examples
%   cfg.preproc.lpfilter        = 'no' or 'yes'  lowpass filter (default = 'no')
%   cfg.preproc.lpfreq          = lowpass  frequency in Hz
%   cfg.preproc.demean          = 'no' or 'yes', whether to apply baseline correction (default = 'no')
%   cfg.preproc.detrend         = 'no' or 'yes', remove linear trend from the data (done per trial) (default = 'no')
%   cfg.preproc.baselinewindow  = [begin end] in seconds, the default is the complete trial (default = 'all')
%
% In case of component viewmode, a layout is required. If no layout is specified, an
% attempt is made to construct one from the sensor definition that is present in the
% data or specified in the configuration.
%   cfg.layout                  = filename of the layout, see FT_PREPARE_LAYOUT
%   cfg.elec                    = structure with electrode positions or filename, see FT_READ_SENS
%   cfg.grad                    = structure with gradiometer definition or filename, see FT_READ_SENS
% Additional plotting options for the component viewmode:
%   cfg.gridscale               = scalar, number of points along both directions for interpolation (default = 45 here)
%   cfg.shading                 = string, 'none', 'flat', 'interp' (default = 'flat')
%   cfg.interplimits            = string, 'electrodes' or 'mask' (default here = 'mask')
%   cfg.interpolation           = string, 'nearest', 'linear', 'natural', 'cubic' or 'v4' (default = 'v4')
%   cfg.contournum              = topoplot contour lines
%
% The default font size might be too small or too large, depending on the number of
% channels. You can use the following options to change the size of text inside the
% figure and along the axes.
%   cfg.fontsize                = number, fontsize inside the figure (default = 0.03)
%   cfg.fontunits               = string, can be 'normalized', 'points', 'pixels', 'inches' or 'centimeters' (default = 'normalized')
%   cfg.axisfontsize            = number, fontsize along the axes (default = 10)
%   cfg.axisfontunits           = string, can be 'normalized', 'points', 'pixels', 'inches' or 'centimeters' (default = 'points')
%
% When visually selection data, a right-click will bring up a context-menu containing
% functions to be executed on the selected data. You can use your own function using
% cfg.selfun and cfg.selcfg. You can use multiple functions by giving the names/cfgs
% as a cell-array.
%
% In butterfly and vertical mode, you can use the "identify" button to reveal the name of a
% channel. Please be aware that it searches only vertically. This means that it will
% return the channel with the amplitude closest to the point you have clicked at the
% specific time point. This might be counterintuitive at first.
%
% The "cfg.artfctdef" structure in the output cfg is comparable to the configuration
% used by the artifact detection functions like FT_ARTIFACT_ZVALUE and in
% FT_REJECTARTIFACT. It contains for each artifact type an Nx2 matrix in which the
% first column corresponds to the begin samples of an artifact period, the second
% column contains the end samples of the artifact periods.
%
% In case the databrowser crashes and you cannot close the window, use delete(gcf) to
% get rid of the figure.
%
% See also FT_PREPROCESSING, FT_REJECTARTIFACT, FT_ARTIFACT_EOG, FT_ARTIFACT_MUSCLE,
% FT_ARTIFACT_JUMP, FT_ARTIFACT_MANUAL, FT_ARTIFACT_THRESHOLD, FT_ARTIFACT_CLIP,
% FT_ARTIFACT_ECG, FT_COMPONENTANALYSIS

% Copyright (C) 2009-2020, Robert Oostenveld, Ingrid Nieuwenhuis
%
% This file is part of FieldTrip, see http://www.fieldtriptoolbox.org
% for the documentation and details.
%
%    FieldTrip is free software: you can redistribute it and/or modify
%    it under the terms of the GNU General Public License as published by
%    the Free Software Foundation, either version 3 of the License, or
%    (at your option) any later version.
%
%    FieldTrip is distributed in the hope that it will be useful,
%    but WITHOUT ANY WARRANTY; without even the implied warranty of
%    MERCHANTABILITY or FITNESS FOR A PARTICULAR PURPOSE.  See the
%    GNU General Public License for more details.
%
%    You should have received a copy of the GNU General Public License
%    along with FieldTrip. If not, see <http://www.gnu.org/licenses/>.
%
% $Id$

% these are used by the ft_preamble/ft_postamble function and scripts
ft_revision = '$Id$';
ft_nargin   = nargin;
ft_nargout  = nargout;

% do the general setup of the function
ft_defaults
ft_preamble init
ft_preamble debug
ft_preamble loadvar data
ft_preamble provenance data
ft_preamble trackconfig

% the ft_abort variable is set to true or false in ft_preamble_init
if ft_abort
  return
end

% the data can be passed as input arguments or can be read from disk
hasdata = exist('data', 'var');
hascomp = hasdata && ft_datatype(data, 'comp'); % can be 'raw+comp' or 'timelock+comp'

% check if the input cfg is valid for this function
cfg = ft_checkconfig(cfg, 'unused',     {'comps', 'inputfile', 'outputfile'});
cfg = ft_checkconfig(cfg, 'renamed',    {'zscale', 'ylim'});
cfg = ft_checkconfig(cfg, 'renamedval', {'ylim', 'auto', 'maxabs'});
cfg = ft_checkconfig(cfg, 'renamedval', {'selectmode', 'mark', 'markartifact'});
cfg = ft_checkconfig(cfg, 'renamedval', {'ploteventlabels', 'colorvalue', 'value'});
cfg = ft_checkconfig(cfg, 'renamed',    {'elecfile', 'elec'});
cfg = ft_checkconfig(cfg, 'renamed',    {'gradfile', 'grad'});
cfg = ft_checkconfig(cfg, 'renamed',    {'optofile', 'opto'});
cfg = ft_checkconfig(cfg, 'renamed',    {'channelcolormap', 'linecolor'});
cfg = ft_checkconfig(cfg, 'renamed',    {'anonimize', 'anonymize'}); % fix typo in previous version of the code
cfg = ft_checkconfig(cfg, 'renamed',    {'anonymise', 'anonymize'}); % use North American and Oxford British spelling
cfg = ft_checkconfig(cfg, 'renamed',    {'newfigure', 'figure'});

% ensure that the preproc specific options are located in the cfg.preproc substructure
cfg = ft_checkconfig(cfg, 'createsubcfg',  {'preproc'});

% set the defaults
cfg.ylim            = ft_getopt(cfg, 'ylim', 'maxabs');
cfg.artfctdef       = ft_getopt(cfg, 'artfctdef', struct);
cfg.selectfeature   = ft_getopt(cfg, 'selectfeature', 'visual');   % string or cell-array
cfg.selectmode      = ft_getopt(cfg, 'selectmode', 'markartifact');
cfg.blocksize       = ft_getopt(cfg, 'blocksize');                 % now used for both continuous and non-continuous data, defaulting done below
cfg.preproc         = ft_getopt(cfg, 'preproc');                   % see preproc for options
cfg.selfun          = ft_getopt(cfg, 'selfun');                    % default functions are 'simpleFFT', 'multiplotER', 'topoplotER', 'topoplotVAR', 'movieplotER'
cfg.selcfg          = ft_getopt(cfg, 'selcfg');                    % defaulting done below, requires layouts/etc to be processed
cfg.seldat          = ft_getopt(cfg, 'seldat', 'current');
cfg.colorgroups     = ft_getopt(cfg, 'colorgroups', 'sequential');
cfg.linecolor       = ft_getopt(cfg, 'linecolor', [0.75 0 0; 0 0 1; 0 1 0; 0.44 0.19 0.63; 0 0.13 0.38;0.5 0.5 0.5;1 0.75 0; 1 0 0; 0.89 0.42 0.04; 0.85 0.59 0.58; 0.57 0.82 0.31; 0 0.69 0.94; 1 0 0.4; 0 0.69 0.31; 0 0.44 0.75]);
cfg.linestyle       = ft_getopt(cfg, 'linestyle', '-');
cfg.linewidth       = ft_getopt(cfg, 'linewidth', 0.5);
cfg.eegscale        = ft_getopt(cfg, 'eegscale');
cfg.eogscale        = ft_getopt(cfg, 'eogscale');
cfg.ecgscale        = ft_getopt(cfg, 'ecgscale');
cfg.emgscale        = ft_getopt(cfg, 'emgscale');
cfg.megscale        = ft_getopt(cfg, 'megscale');
cfg.magscale        = ft_getopt(cfg, 'magscale');
cfg.gradscale       = ft_getopt(cfg, 'gradscale');
cfg.chanscale       = ft_getopt(cfg, 'chanscale');
cfg.mychanscale     = ft_getopt(cfg, 'mychanscale');
cfg.mychan          = ft_getopt(cfg, 'mychan');
cfg.layout          = ft_getopt(cfg, 'layout');
cfg.plotlabels      = ft_getopt(cfg, 'plotlabels', 'some');
cfg.event           = ft_getopt(cfg, 'event');                       % this only exists for backward compatibility and should not be documented
cfg.continuous      = ft_getopt(cfg, 'continuous');                  % the default is set further down in the code, conditional on the input data
cfg.ploteventlabels = ft_getopt(cfg, 'ploteventlabels', 'type=value');
cfg.plotevents      = ft_getopt(cfg, 'plotevents', 'yes');
cfg.precision       = ft_getopt(cfg, 'precision', 'double');
cfg.zlim            = ft_getopt(cfg, 'zlim', 'maxmin');
cfg.compscale       = ft_getopt(cfg, 'compscale', 'global');
cfg.renderer        = ft_getopt(cfg, 'renderer');
cfg.fontsize        = ft_getopt(cfg, 'fontsize', 12);
cfg.fontunits       = ft_getopt(cfg, 'fontunits', 'points');         % inches, centimeters, normalized, points, pixels
cfg.editfontsize    = ft_getopt(cfg, 'editfontsize', 12);
cfg.editfontunits   = ft_getopt(cfg, 'editfontunits', 'points');     % inches, centimeters, normalized, points, pixels
cfg.axisfontsize    = ft_getopt(cfg, 'axisfontsize', 10);
cfg.axisfontunits   = ft_getopt(cfg, 'axisfontunits', 'points');     % inches, centimeters, normalized, points, pixels
cfg.verticalpadding = ft_getopt(cfg, 'verticalpadding', 'auto');
cfg.artifactalpha   = ft_getopt(cfg, 'artifactalpha', 0.2);          % for the opacity of marked artifacts
cfg.allowoverlap    = ft_getopt(cfg, 'allowoverlap', 'no');          % for ft_fetch_data
cfg.contournum      = ft_getopt(cfg, 'contournum', 0);               % topoplot contour lines
cfg.trl             = ft_getopt(cfg, 'trl');
cfg.gridscale       = ft_getopt(cfg, 'gridscale', 45);
cfg.shading         = ft_getopt(cfg, 'shading', 'flat');
cfg.interplimits    = ft_getopt(cfg, 'interplim', 'mask');
cfg.interpolation   = ft_getopt(cfg, 'interpmethod', 'v4');

% construct the low-level options as key-value pairs, these are passed to FT_READ_HEADER
headeropt = {};
headeropt  = ft_setopt(headeropt, 'headerformat',   ft_getopt(cfg, 'headerformat'));        % is passed to low-level function, empty implies autodetection
headeropt  = ft_setopt(headeropt, 'readbids',       ft_getopt(cfg, 'readbids'));            % is passed to low-level function
headeropt  = ft_setopt(headeropt, 'coordsys',       ft_getopt(cfg, 'coordsys', 'head'));    % is passed to low-level function
headeropt  = ft_setopt(headeropt, 'coilaccuracy',   ft_getopt(cfg, 'coilaccuracy'));        % is passed to low-level function
headeropt  = ft_setopt(headeropt, 'checkmaxfilter', ft_getopt(cfg, 'checkmaxfilter'));      % this allows to read non-maxfiltered neuromag data recorded with internal active shielding
headeropt  = ft_setopt(headeropt, 'chantype',       ft_getopt(cfg, 'chantype', {}));        % 2017.10.10 AB required for NeuroOmega files

if ~isfield(cfg, 'viewmode')
  % can be 'butterfly', 'vertical', or 'component'
  if hascomp
    cfg.viewmode = 'component';
  else
    cfg.viewmode = 'butterfly';
  end
end

if ~isfield(cfg, 'colorgroups')
  % can be 'sequential', 'allblack', 'labelcharx', 'chantype', or a vector with the length of the number of channels defining the groups
  if hascomp
    cfg.colorgroups = 'allblack';
  else
    cfg.colorgroups = 'sequential';
  end
end

if ~isempty(cfg.chanscale)
  if ~isfield(cfg, 'channel')
    ft_warning('ignoring cfg.chanscale; this should only be used when an explicit channel selection is being made');
    cfg.chanscale = [];
  elseif numel(cfg.channel) ~= numel(cfg.chanscale)
    ft_error('cfg.chanscale should have the same number of elements as cfg.channel');
  end
  
  % make sure chanscale is a column vector, not a row vector
  cfg.chanscale = cfg.chanscale(:);
end

if ~isempty(cfg.mychanscale) && ~isfield(cfg, 'mychan')
  ft_warning('ignoring cfg.mychanscale; no channels specified in cfg.mychan');
  cfg.mychanscale = [];
end

if ~isfield(cfg, 'channel')
  if hascomp
    if size(data.topo,2)>9
      cfg.channel = 1:10;
    else
      cfg.channel = 1:size(data.topo,2);
    end
  else
    cfg.channel = 'all';
  end
end

if strcmp(cfg.viewmode, 'component')
  % read or create the layout that will be used for the topoplots
  tmpcfg = keepfields(cfg, {'layout', 'rows', 'columns', 'commentpos', 'skipcomnt', 'scalepos', 'skipscale', 'projection', 'viewpoint', 'rotate', 'width', 'height', 'elec', 'grad', 'opto', 'showcallinfo'});
  if hasdata
    cfg.layout = ft_prepare_layout(tmpcfg, data);
  else
    cfg.layout = ft_prepare_layout(tmpcfg);
  end
end

%%%%%%%%%%%%%%%%%%%%%%%%%%%%%%%%%%%%%%%%%%%%%%%%%%%%%%%%%%%%%%%%%%%%%%%%%%%%%%%%%%%%%%%%%%%%%%%%%%%%%%%%%%%%%%%%%%%%%%%%
% set the defaults and do some preparation
%%%%%%%%%%%%%%%%%%%%%%%%%%%%%%%%%%%%%%%%%%%%%%%%%%%%%%%%%%%%%%%%%%%%%%%%%%%%%%%%%%%%%%%%%%%%%%%%%%%%%%%%%%%%%%%%%%%%%%%%

if hasdata
  % save whether data came from a timelock structure
  istimelock = strcmp(ft_datatype(data), 'timelock');
  
  if ~isempty(cfg.trl)
    % reduce the input data to the requested trial segments
    tmpcfg = keepfields(cfg, {'trl'});
    data = ft_redefinetrial(tmpcfg, data);
    [cfg, data] = rollback_provenance(cfg, data);
  end
  
  % check if the input data is valid for this function
  data = ft_checkdata(data, 'datatype', {'raw+comp', 'raw'}, 'feedback', 'yes', 'hassampleinfo', 'yes');
  % fetch the header from the data structure in memory
  hdr = ft_fetch_header(data);
  
  if isfield(data, 'cfg') && ~isempty(ft_findcfg(data.cfg, 'origfs'))
    % don't use the events in case the data has been resampled
    ft_warning('the data has been resampled, not showing the events');
    event = [];
  elseif ~isempty(cfg.event)
    % use the events that the user passed in the configuration
    event = cfg.event;
  else
    % fetch the events from the data structure in memory
    event = ft_fetch_event(data);
  end
  
  cfg.channel = ft_channelselection(cfg.channel, hdr.label);
  chansel = match_str(data.label, cfg.channel);
  Nchans  = length(chansel);
  
  if isempty(cfg.continuous)
    if numel(data.trial) == 1 && ~istimelock
      cfg.continuous = 'yes';
    else
      cfg.continuous = 'no';
    end
  else
    if strcmp(cfg.continuous, 'yes') && (numel(data.trial) > 1)
      ft_warning('interpreting trial-based data as continuous, the time axis now corresponds to the continuous data with the first sample being t=0')
    end
  end
  
  % this is how the input data is segmented
  trlorg = sampleinfo2trl(data);
  
else
  % check if the input cfg is valid for this function
  cfg = ft_checkconfig(cfg, 'dataset2files', 'yes');
  cfg = ft_checkconfig(cfg, 'required', {'headerfile', 'datafile'});
  cfg = ft_checkconfig(cfg, 'renamed',    {'datatype', 'continuous'});
  cfg = ft_checkconfig(cfg, 'renamedval', {'continuous', 'continuous', 'yes'});
  % read the header from file
  hdr = ft_read_header(cfg.headerfile, headeropt{:});
  
  if isempty(cfg.continuous)
    if hdr.nTrials==1
      cfg.continuous = 'yes';
    else
      cfg.continuous = 'no';
    end
  end
  
  if ~isempty(cfg.event)
    % use the events that the user passed in the configuration
    event = cfg.event;
  else
    % read the events from file
    event = ft_read_event(cfg.dataset);
  end
  
  cfg.channel = ft_channelselection(cfg.channel, hdr.label);
  chansel = match_str(hdr.label, cfg.channel);
  Nchans  = length(chansel);
  
  if ~isfield(cfg, 'trl') || isempty(cfg.trl)
    % treat the data as continuous if possible, otherwise define all trials as indicated in the header
    if strcmp(cfg.continuous, 'yes')
      trlorg = zeros(1, 3);
      trlorg(1,1) = 1;
      trlorg(1,2) = hdr.nSamples*hdr.nTrials;
      trlorg(1,3) = -hdr.nSamplesPre;
    else
      trlorg = zeros(hdr.nTrials, 3);
      for i=1:hdr.nTrials
        trlorg(i,1) = (i-1)*hdr.nSamples + 1;
        trlorg(i,2) = (i  )*hdr.nSamples    ;
        trlorg(i,3) = -hdr.nSamplesPre;
      end
    end
  elseif ischar(cfg.trl)
    % load the trial information from file
    trlorg = loadvar(cfg.trl, 'trl');
  else
    trlorg = cfg.trl;
  end
  
end % if hasdata

% the code below expects an Nx3 matrix with begsample, endsample and offset
if istable(trlorg)
  trlorg = table2array(trlorg(:,1:3));
else
  trlorg = trlorg(:,1:3);
end

Ntrials = size(trlorg, 1);

if strcmp(cfg.continuous, 'no') && isempty(cfg.blocksize)
  cfg.blocksize = (trlorg(1,2) - trlorg(1,1)+1) ./ hdr.Fs;
elseif strcmp(cfg.continuous, 'yes') && isempty(cfg.blocksize)
  cfg.blocksize = 1;
end

if cfg.blocksize<round(10*1/hdr.Fs)
  ft_warning('the blocksize is very small given the samping rate, increasing blocksize to 10 samples');
  cfg.blocksize = round(10*1/hdr.Fs);
end

% FIXME make a check for the consistency of cfg.continuous, cfg.blocksize, cfg.trl and the data header

if Nchans == 0
  ft_error('no channels to display');
end

if Ntrials == 0
  ft_error('no trials to display');
end

if ischar(cfg.selectfeature)
  % ensure that it is a cell-array
  cfg.selectfeature = {cfg.selectfeature};
end
if ~isempty(cfg.selectfeature)
  for i=1:length(cfg.selectfeature)
    if ~isfield(cfg.artfctdef, cfg.selectfeature{i})
      cfg.artfctdef.(cfg.selectfeature{i})          = [];
      cfg.artfctdef.(cfg.selectfeature{i}).artifact = zeros(0,2);
    end
  end
end

% determine the vertical scaling
if ischar(cfg.ylim)
  if hasdata
    sel = 1;
    while all(isnan(reshape(data.trial{sel}(chansel,:),[],1)))
      sel = sel+1;
    end
    % the first trial is used to determine the vertical scaling
    dat = data.trial{sel}(chansel,:);
  else
    % one second of data is read from file to determine the vertical scaling
    dat = ft_read_data(cfg.datafile, 'header', hdr, 'begsample', 1, 'endsample', round(hdr.Fs), 'chanindx', chansel, 'checkboundary', strcmp(cfg.continuous, 'no'), 'dataformat', cfg.dataformat, headeropt{:});
  end % if hasdata
  % convert the data to another numeric precision, i.e. double, single or int32
  if ~isempty(cfg.precision)
    dat = cast(dat, cfg.precision);
  end
  minval = min(dat(:));
  maxval = max(dat(:));
  switch cfg.ylim
    case 'maxabs'
      maxabs   = max(abs([minval maxval]));
      scalefac = 10^(fix(log10(maxabs)));
      if scalefac==0
        % this happens if the data is all zeros
        scalefac=1;
      end
      maxabs   = (round(maxabs / scalefac * 100) / 100) * scalefac;
      cfg.ylim = [-maxabs maxabs];
    case 'maxmin'
      if minval==maxval
        % this happens if the data is constant, e.g. all zero or clipping
        minval = minval - eps;
        maxval = maxval + eps;
      end
      cfg.ylim = [minval maxval];
    otherwise
      ft_error('unsupported value for cfg.ylim');
  end % switch ylim
  % zoom in a bit when viemode is vertical
  if strcmp(cfg.viewmode, 'vertical')
    cfg.ylim = cfg.ylim/10;
  end
else
  if (numel(cfg.ylim) ~= 2) || ~isnumeric(cfg.ylim)
    ft_error('cfg.ylim needs to be a 1x2 vector [ymin ymax], describing the upper and lower limits')
  end
end

% determine the coloring of channels
if hasdata
  linecolor = linecolor_common(cfg, data);
else
  linecolor = linecolor_common(cfg, hdr);
end

% collect the artifacts that have been detected from cfg.artfctdef.xxx.artifact
artlabel = fieldnames(cfg.artfctdef);
sel      = zeros(size(artlabel));
artifact = cell(size(artlabel));
for i=1:length(artlabel)
  sel(i) = isfield(cfg.artfctdef.(artlabel{i}), 'artifact');
  if sel(i)
    artifact{i} = cfg.artfctdef.(artlabel{i}).artifact;
    ft_info('detected %3d %s artifacts\n', size(artifact{i}, 1), artlabel{i});
  end
end

% get the subset of the artfctdef fields that seem to contain artifacts
artifact = artifact(sel==1);
artlabel = artlabel(sel==1);

% make artdata representing all artifacts in a "raw data" format
endsample = max(trlorg(:,2));

artdata = [];
artdata.trial{1}       = artifact2boolvec(artifact, 'endsample', endsample); % every artifact is a "channel"
artdata.time{1}        = offset2time(0, hdr.Fs, endsample);
artdata.label          = artlabel;
artdata.fsample        = hdr.Fs;
artdata.cfg.trl        = [1 endsample 0];

% determine the unique artifact types and corresponding colors, this only needs to be done once
artifacttypes = artlabel;
artifactcolors = colorcheck([0.9686 0.7608 0.7686; 0.7529 0.7098 0.9647; 0.7373 0.9725 0.6824; 0.8118 0.8118 0.8118; 0.9725 0.6745 0.4784; 0.9765 0.9176 0.5686; 0.6863 1 1; 1 0.6863 1; 0 1 0.6000], numel(artdata.label));

% determine the unique event types and corresponding colors, this only needs to be done once
if ~isempty(event) && isstruct(event)
  eventtypes  = unique({event.type});
  eventcolors = colorcheck('krbgmcy', numel(eventtypes));
else
  eventtypes = {};
  eventcolors = '';
end

ft_info('the different artifact types correspond to the following colors:');
for i=1:length(artifacttypes)
  ft_info('  %s = %s\n', artifacttypes{i}, htmlcolors(artifactcolors(i,:)));
end

ft_info('the different event types correspond to the following colors:');
for i=1:length(eventtypes)
  ft_info('  %s = %s\n', eventtypes{i}, htmlcolors(eventcolors(i,:)));
end

%%%%%%%%%%%%%%%%%%%%%%%%%%%%%%%%%%%%%%%%%%%%%%%%%%%%%%%%%%%%%%%%%%%%%%%%%%%%%%%%%%%%%%%%%%%%%%%%%%%%%%%%%%%%%%%%%%%%%%%%
% set up default functions to be available in the right-click menu
%%%%%%%%%%%%%%%%%%%%%%%%%%%%%%%%%%%%%%%%%%%%%%%%%%%%%%%%%%%%%%%%%%%%%%%%%%%%%%%%%%%%%%%%%%%%%%%%%%%%%%%%%%%%%%%%%%%%%%%%

% cfg.selfun - labels that are presented in rightclick menu, and is appended using ft_getuserfun(..., 'browse') later on to create a function handle
% cfg.selcfg - cfgs for functions to be executed

if ~isempty(cfg.selfun) || ~isempty(cfg.selcfg)
  if ischar(cfg.selfun)
    cfg.selfun = {cfg.selfun};
  end
  if isstruct(cfg.selcfg)
    cfg.selcfg = {cfg.selcfg};
  end
elseif isempty(cfg.selfun) && isempty(cfg.selcfg)
  % simplefft
  cfg.selcfg{1} = [];
  cfg.selcfg{1}.linecolor = linecolor;
  cfg.selfun{1} = 'simpleFFT';
  % multiplotER
  cfg.selcfg{2} = [];
  cfg.selcfg{2}.linecolor = linecolor;
  cfg.selcfg{2}.layout = cfg.layout;
  cfg.selfun{2} = 'multiplotER';
  % topoplotER
  cfg.selcfg{3} = [];
  cfg.selcfg{3}.linecolor = linecolor;
  cfg.selcfg{3}.layout = cfg.layout;
  cfg.selfun{3} = 'topoplotER';
  % topoplotVAR
  cfg.selcfg{4} = [];
  cfg.selcfg{4}.layout = cfg.layout;
  cfg.selfun{4} = 'topoplotVAR';
  % movieplotER
  cfg.selcfg{5} = [];
  cfg.selcfg{5}.layout = cfg.layout;
  cfg.selcfg{5}.interactive = 'yes';
  cfg.selfun{5} = 'movieplotER';
  % audiovideo
  cfg.selcfg{6} = [];
  cfg.selcfg{6}.audiofile = ft_getopt(cfg, 'audiofile');
  cfg.selcfg{6}.videofile = ft_getopt(cfg, 'videofile');
  cfg.selcfg{6}.anonymize = ft_getopt(cfg, 'anonymize');
  cfg.selfun{6} = 'audiovideo';
end

%%%%%%%%%%%%%%%%%%%%%%%%%%%%%%%%%%%%%%%%%%%%%%%%%%%%%%%%%%%%%%%%%%%%%%%%%%%%%%%%%%%%%%%%%%%%%%%%%%%%%%%%%%%%%%%%%%%%%%%%
% set up the data structures used in the GUI
%%%%%%%%%%%%%%%%%%%%%%%%%%%%%%%%%%%%%%%%%%%%%%%%%%%%%%%%%%%%%%%%%%%%%%%%%%%%%%%%%%%%%%%%%%%%%%%%%%%%%%%%%%%%%%%%%%%%%%%%

% the structure "opt" represents the global data/settings, it should contain
% - the original data, epoched or continuous
% - the artifacts represented as continuous data
% - the redraw_cb settings
% - the preproc   settings
% - the select_range_cb settings (also used in keyboard_cb)

% these elements are stored inside the figure, so that the callback routines can modify them
opt = [];
if hasdata
  opt.orgdata   = data;
else
  opt.orgdata   = [];        % this means that it will read from cfg.dataset
  opt.headeropt = headeropt; % these are passed to FT_READ_HEADER and FT_READ_DATA
end
if strcmp(cfg.continuous, 'yes')
  opt.trialviewtype = 'segment';
else
  opt.trialviewtype = 'trial';
end
opt.hdr             = hdr;
opt.trlop           = 1;          % the active trial being displayed
opt.ftsel           = find(strcmp(artlabel, cfg.selectfeature)); % current artifact/feature being selected
opt.trlorg          = trlorg;
opt.fsample         = hdr.Fs;
opt.linecolor       = linecolor;
opt.changedchanflg  = true;       % trigger for redrawing channel labels and preparing layout again (see bug 2065 and 2878)
opt.cleanup         = false;      % this is needed for a corrent handling if the figure is closed (either in the corner or by "q")
opt.chanindx        = [];         % this is used to check whether the component topographies need to be redrawn
opt.artdata         = artdata;
opt.artifacttypes   = artifacttypes;
opt.artifactcolors  = artifactcolors;
opt.event           = event;
opt.eventtypes      = eventtypes;
opt.eventcolors     = eventcolors;
opt.nanpaddata      = []; % this is used to allow horizontal scaling to be constant (when looking at last segment continuous data, or when looking at segmented/zoomed-out non-continuous data)
opt.trllock         = []; % this is used when zooming into trial based data

% save original layout when viewmode = component
if strcmp(cfg.viewmode, 'component')
  opt.layorg = cfg.layout;
end

% open a new figure with the specified settings
h = open_figure(keepfields(cfg, {'figure', 'position', 'visible', 'renderer'}));

% put appdata in figure
setappdata(h, 'opt', opt);
setappdata(h, 'cfg', cfg);

% set interruptible to off, see bug 3123
set(h, 'Interruptible', 'off', 'BusyAction', 'queue'); % enforce busyaction to queue to be sure

% enable custom data cursor text
dcm = datacursormode(h);
set(dcm, 'updatefcn', @cb_datacursortext);

% set the figure window title
funcname = mfilename();
if ~hasdata
  if isfield(cfg, 'dataset')
    dataname = cfg.dataset;
  elseif isfield(cfg, 'datafile')
    dataname = cfg.datafile;
  else
    dataname = [];
  end
elseif isfield(cfg, 'inputfile') && ~isempty(cfg.inputfile)
  dataname = cfg.inputfile;
else
  dataname = inputname(2);
end
set(gcf, 'Name', sprintf('%d: %s: %s', double(gcf), funcname, join_str(', ',dataname)));
set(gcf, 'NumberTitle', 'off');

% set zoom option to on
% zoom(h, 'on')
% set(zoom(h), 'actionPostCallback', @zoom_drawlabels_cb)

%%%%%%%%%%%%%%%%%%%%%%%%%%%%%%%%%%%%%%%%%%%%%%%%%%%%%%%%%%%%%%%%%%%%%%%%%%%%%%%%%%%%%%%%%%%%%%%%%%%%%%%%%%%%%%%%%%%%%%%%
% set up the figure and callbacks
%%%%%%%%%%%%%%%%%%%%%%%%%%%%%%%%%%%%%%%%%%%%%%%%%%%%%%%%%%%%%%%%%%%%%%%%%%%%%%%%%%%%%%%%%%%%%%%%%%%%%%%%%%%%%%%%%%%%%%%%

set(h, 'KeyPressFcn',           @keyboard_cb);
set(h, 'WindowButtonDownFcn',   {@ft_select_range, 'multiple', false, 'xrange', true, 'yrange', false, 'clear', true, 'contextmenu', cfg.selfun, 'callback', {@select_range_cb, h}, 'event', 'WindowButtonDownFcn'});
set(h, 'WindowButtonUpFcn',     {@ft_select_range, 'multiple', false, 'xrange', true, 'yrange', false, 'clear', true, 'contextmenu', cfg.selfun, 'callback', {@select_range_cb, h}, 'event', 'WindowButtonUpFcn'});
set(h, 'WindowButtonMotionFcn', {@ft_select_range, 'multiple', false, 'xrange', true, 'yrange', false, 'clear', true, 'contextmenu', cfg.selfun, 'callback', {@select_range_cb, h}, 'event', 'WindowButtonMotionFcn'});
if any(strcmp(cfg.viewmode, {'component', 'vertical'}))
  set(h, 'ReSizeFcn',           @resize_cb); % resize will now trigger redraw and replotting of labels
end

% make the user interface elements for the data view
uicontrol('tag', 'labels',  'parent', h, 'units', 'normalized', 'style', 'pushbutton', 'string', opt.trialviewtype, 'userdata', 't')
uicontrol('tag', 'buttons', 'parent', h, 'units', 'normalized', 'style', 'pushbutton', 'string', '<', 'userdata', 'leftarrow')
uicontrol('tag', 'buttons', 'parent', h, 'units', 'normalized', 'style', 'pushbutton', 'string', '>', 'userdata', 'rightarrow')

if strcmp(cfg.viewmode, 'component')
  uicontrol('tag', 'labels',  'parent', h, 'units', 'normalized', 'style', 'pushbutton', 'string', 'component', 'userdata', 'c')
else
  uicontrol('tag', 'labels',  'parent', h, 'units', 'normalized', 'style', 'pushbutton', 'string', 'channel', 'userdata', 'c')
end

uicontrol('tag', 'buttons', 'parent', h, 'units', 'normalized', 'style', 'pushbutton', 'string', '<', 'userdata', 'uparrow')
uicontrol('tag', 'buttons', 'parent', h, 'units', 'normalized', 'style', 'pushbutton', 'string', '>', 'userdata', 'downarrow')

uicontrol('tag', 'labels',  'parent', h, 'units', 'normalized', 'style', 'pushbutton', 'string', 'horizontal', 'userdata', 'h')
uicontrol('tag', 'buttons', 'parent', h, 'units', 'normalized', 'style', 'pushbutton', 'string', '-', 'userdata', 'shift+leftarrow')
uicontrol('tag', 'buttons', 'parent', h, 'units', 'normalized', 'style', 'pushbutton', 'string', '+', 'userdata', 'shift+rightarrow')

uicontrol('tag', 'labels',  'parent', h, 'units', 'normalized', 'style', 'pushbutton', 'string', 'vertical', 'userdata', 'v')
uicontrol('tag', 'buttons', 'parent', h, 'units', 'normalized', 'style', 'pushbutton', 'string', '-', 'userdata', 'shift+downarrow')
uicontrol('tag', 'buttons', 'parent', h, 'units', 'normalized', 'style', 'pushbutton', 'string', '+', 'userdata', 'shift+uparrow')

% legend artifacts/features
for iArt = 1:length(artlabel)
  uicontrol('tag', 'artifactui', 'parent', h, 'units', 'normalized', 'style', 'pushbutton', 'string', artlabel{iArt}, 'userdata', num2str(iArt), 'position', [0.91, 0.9 - ((iArt-1)*0.09), 0.08, 0.04], 'backgroundcolor', opt.artifactcolors(iArt,:))
  uicontrol('tag', 'artifactui', 'parent', h, 'units', 'normalized', 'style', 'pushbutton', 'string', '<', 'userdata', ['shift+' num2str(iArt)], 'position', [0.91, 0.855 - ((iArt-1)*0.09), 0.03, 0.04], 'backgroundcolor', opt.artifactcolors(iArt,:))
  uicontrol('tag', 'artifactui', 'parent', h, 'units', 'normalized', 'style', 'pushbutton', 'string', '>', 'userdata', ['control+' num2str(iArt)], 'position', [0.96, 0.855 - ((iArt-1)*0.09), 0.03, 0.04], 'backgroundcolor', opt.artifactcolors(iArt,:))
end
if length(artlabel)>1 % highlight the first one as active
  arth = findobj(h, 'tag', 'artifactui');
  arth = arth(end:-1:1); % order is reversed so reverse it again
  hsel = [1 2 3] + (opt.ftsel-1) .*3;
  set(arth(hsel), 'fontweight', 'bold')
end

if true % strcmp(cfg.viewmode, 'butterfly')
  % button to find label of nearest channel to datapoint
  uicontrol('tag', 'buttons', 'parent', h, 'units', 'normalized', 'style', 'pushbutton', 'string', 'identify', 'userdata', 'i', 'position', [0.91, 0.1, 0.08, 0.05], 'backgroundcolor', [1 1 1])
end

% 'edit preproc'-button
uicontrol('tag', 'preproccfg', 'parent', h, 'units', 'normalized', 'style', 'pushbutton', 'string', 'preproc cfg', 'position', [0.91, 0.55 - ((iArt-1)*0.09), 0.08, 0.04], 'callback', @preproc_cfg1_cb)

ft_uilayout(h, 'tag', 'labels',  'width', 0.10, 'height', 0.05);
ft_uilayout(h, 'tag', 'buttons', 'width', 0.05, 'height', 0.05);

ft_uilayout(h, 'tag', 'labels',     'style', 'pushbutton', 'callback', @keyboard_cb);
ft_uilayout(h, 'tag', 'buttons',    'style', 'pushbutton', 'callback', @keyboard_cb);
ft_uilayout(h, 'tag', 'artifactui', 'style', 'pushbutton', 'callback', @keyboard_cb);

ft_uilayout(h, 'tag', 'labels',  'retag', 'viewui');
ft_uilayout(h, 'tag', 'buttons', 'retag', 'viewui');
ft_uilayout(h, 'tag', 'viewui', 'BackgroundColor', [0.8 0.8 0.8], 'hpos', 'auto', 'vpos', 0);

definetrial_cb(h);
redraw_cb(h);

% %% Scrollbar
%
% % set initial scrollbar value
% dx = maxtime;
%
% % set scrollbar position
% fig_pos=get(gca, 'position');
% scroll_pos=[fig_pos(1) fig_pos(2) fig_pos(3) 0.02];
%
% % define callback
% S=['set(gca, ''xlim'',get(gcbo, ''value'')+[ ' num2str(mintime) ', ' num2str(maxtime) '])'];
%
% % Creating Uicontrol
% s=uicontrol('style', 'slider',...
%     'units', 'normalized', 'position',scroll_pos,...
%     'callback',S, 'min',0, 'max',0, ...
%     'visible', 'off'); %'value', xmin

% set initial scrollbar value
% dx = maxtime;
%
% % set scrollbar position
% fig_pos=get(gca, 'position');
% scroll_pos=[fig_pos(1) fig_pos(2) fig_pos(3) 0.02];
%
% % define callback
% S=['set(gca, ''xlim'',get(gcbo, ''value'')+[ ' num2str(mintime) ', ' num2str(maxtime) '])'];
%
% % Creating Uicontrol
% s=uicontrol('style', 'slider',...
%     'units', 'normalized', 'position',scroll_pos,...
%     'callback',S, 'min',0, 'max',0, ...
%     'visible', 'off'); %'value', xmin
%initialize postion of plot
% set(gca, 'xlim', [xmin xmin+dx]);

if nargout
  % wait until the user interface is closed, get the user data with the updated artifact details
  set(h, 'CloseRequestFcn', @cleanup_cb);
  
  while ishandle(h)
    uiwait(h);
    opt = getappdata(h, 'opt');
    if opt.cleanup
      delete(h);
    end
  end
  
  % add the updated artifact definitions to the output cfg
  for i=1:length(opt.artdata.label)
    cfg.artfctdef.(opt.artdata.label{i}).artifact = boolvec2artifact(opt.artdata.trial{1}(i,:));
  end
  
  % add the updated preproc to the output
  try
    browsecfg = getappdata(h, 'cfg');
    cfg.preproc = browsecfg.preproc;
  end
  
  % add the update event to the output cfg
  cfg.event = opt.event;
  
end % if nargout

% do the general cleanup and bookkeeping at the end of the function
ft_postamble debug
ft_postamble trackconfig
ft_postamble previous data
ft_postamble provenance

if ~nargout
  clear cfg
end

end % main function


%%%%%%%%%%%%%%%%%%%%%%%%%%%%%%%%%%%%%%%%%%%%%%%%%%%%%%%%%%%%%%%%%%%%%%%%%%%%%%%%%%%%%%%%%%%%%%%%%%%%%%%%%%%%%%%%%%%%%%%%%%%%%%%%
% SUBFUNCTION
%%%%%%%%%%%%%%%%%%%%%%%%%%%%%%%%%%%%%%%%%%%%%%%%%%%%%%%%%%%%%%%%%%%%%%%%%%%%%%%%%%%%%%%%%%%%%%%%%%%%%%%%%%%%%%%%%%%%%%%%%%%%%%%%%%%%%%%%%%%%%%%%%%%%%%%%%%%%
function cleanup_cb(h, eventdata)
opt = getappdata(h, 'opt');
opt.cleanup = true;
setappdata(h, 'opt', opt);
uiresume
end


%%%%%%%%%%%%%%%%%%%%%%%%%%%%%%%%%%%%%%%%%%%%%%%%%%%%%%%%%%%%%%%%%%%%%%%%%%%%%%%%%%%%%%%%%%%%%%%%%%%%%%%%%%%%%%%%%%%%%%%%%%%%%%%%%%%%%%%%%%%%%%%%%%%%%%%%%%%%
% SUBFUNCTION
%%%%%%%%%%%%%%%%%%%%%%%%%%%%%%%%%%%%%%%%%%%%%%%%%%%%%%%%%%%%%%%%%%%%%%%%%%%%%%%%%%%%%%%%%%%%%%%%%%%%%%%%%%%%%%%%%%%%%%%%%%%%%%%%%%%%%%%%%%%%%%%%%%%%%%%%%%%%
function definetrial_cb(h, eventdata)
opt = getappdata(h, 'opt');
cfg = getappdata(h, 'cfg');

if strcmp(cfg.continuous, 'no')
  
  % when zooming in, lock the trial! one can only go to the next trial when horizontal scaling doesn't segment the data - from ft-meeting: this might be relaxed later on - roevdmei
  if isempty(opt.trllock)
    opt.trllock = opt.trlop;
  end
  locktrllen = ((opt.trlorg(opt.trllock,2)-opt.trlorg(opt.trllock,1)+1) ./ opt.fsample);
  % if cfg.blocksize is close to the length of the locked trial, set it to that
  if (abs(locktrllen-cfg.blocksize) / locktrllen) < 0.1
    cfg.blocksize = locktrllen;
  end
  
  %%%%%%%%%
  % trial is locked, change subdivision of trial
  if cfg.blocksize < locktrllen
    % lock the trial if it wasn't locked (and thus trlop refers to the actual trial)
    if isempty(opt.trllock)
      opt.trllock = trlop;
    end
    % save current position if already
    if isfield(opt, 'trlvis')
      thissegbeg = opt.trlvis(opt.trlop,1);
    end
    datbegsample = min(opt.trlorg(opt.trllock,1));
    datendsample = max(opt.trlorg(opt.trllock,2));
    smpperseg  = round(opt.fsample * cfg.blocksize);
    begsamples = datbegsample:smpperseg:datendsample;
    endsamples = datbegsample+smpperseg-1:smpperseg:datendsample;
    offset     = (((1:numel(begsamples))-1)*smpperseg) + opt.trlorg(opt.trllock,3);
    if numel(endsamples)<numel(begsamples)
      endsamples(end+1) = datendsample;
    end
    trlvis = [];
    trlvis(:,1) = begsamples';
    trlvis(:,2) = endsamples';
    trlvis(:,3) = offset;
    % determine length of each trial, and determine the offset with the current requested zoom-level
    trllen   = (trlvis(:,2) - trlvis(:,1)+1);
    sizediff = smpperseg - trllen;
    opt.nanpaddata = sizediff;
    
    if isfield(opt, 'trlvis')
      % update the current trial counter and try to keep the current sample the same
      opt.trlop   = nearest(begsamples, thissegbeg);
    end
    % update trialviewtype
    opt.trialviewtype = 'trialsegment';
    % update button
    set(findobj(get(h, 'children'), 'string', 'trial'), 'string', 'segment');
    %%%%%%%%%
    
    
    %%%%%%%%%
    % trial is not locked, go to original trial division and zoom out
  elseif cfg.blocksize >= locktrllen
    trlvis = opt.trlorg;
    % set current trlop to locked trial if it was locked before
    if ~isempty(opt.trllock)
      opt.trlop = opt.trllock;
    end
    smpperseg  = round(opt.fsample * cfg.blocksize);
    % determine length of each trial, and determine the offset with the current requested zoom-level
    trllen   = (trlvis(:,2) - trlvis(:,1)+1);
    sizediff = smpperseg - trllen;
    opt.nanpaddata = sizediff;
    
    % update trialviewtype
    opt.trialviewtype = 'trial';
    % update button
    set(findobj(get(h, 'children'), 'string', 'trialsegment'), 'string',opt.trialviewtype);
    
    % release trial lock
    opt.trllock = [];
    %%%%%%%%%
  end
  
  % save trlvis
  opt.trlvis  = trlvis;
  
else
  % construct a trial definition for visualisation
  if isfield(opt, 'trlvis') % if present, remember where we were
    thistrlbeg = opt.trlvis(opt.trlop,1);
  end
  % look at cfg.blocksize and make opt.trl accordingly
  datbegsample = min(opt.trlorg(:,1));
  datendsample = max(opt.trlorg(:,2));
  smpperseg  = round(opt.fsample * cfg.blocksize);
  begsamples = datbegsample:smpperseg:datendsample;
  endsamples = datbegsample+smpperseg-1:smpperseg:datendsample;
  if numel(endsamples)<numel(begsamples)
    endsamples(end+1) = datendsample;
  end
  trlvis = [];
  trlvis(:,1) = begsamples';
  trlvis(:,2) = endsamples';
  % compute the offset. In case if opt.trlorg has multiple trials, the first sample is t=0, otherwise use the offset in opt.trlorg
  if size(opt.trlorg,1)==1
    offset = begsamples - repmat(begsamples(1), [1 numel(begsamples)]); % offset for all segments compared to the first
    offset = offset + opt.trlorg(1,3);
    trlvis(:,3) = offset;
  else
    offset = begsamples - repmat(begsamples(1), [1 numel(begsamples)]);
    trlvis(:,3) = offset;
  end
  
  if isfield(opt, 'trlvis')
    % update the current trial counter and try to keep the current sample the same
    % opt.trlop   = nearest(round((begsamples+endsamples)/2), thissample);
    opt.trlop   = nearest(begsamples, thistrlbeg);
  end
  opt.trlvis  = trlvis;
  
  % NaN-padding when horizontal scaling is bigger than the data
  % two possible situations, 1) zoomed out so far that all data is one segment, or 2) multiple segments but last segment is smaller than the rest
  sizediff = smpperseg-(endsamples-begsamples+1);
  opt.nanpaddata = sizediff;
end % if continuous
setappdata(h, 'opt', opt);
setappdata(h, 'cfg', cfg);
end


%%%%%%%%%%%%%%%%%%%%%%%%%%%%%%%%%%%%%%%%%%%%%%%%%%%%%%%%%%%%%%%%%%%%%%%%%%%%%%%%%%%%%%%%%%%%%%%%%%%%%%%%%%%%%%%%%%%%%%%%%%%%%%%%%%%%%%%%%%%%%%%%%%%%%%%%%%%%
% SUBFUNCTION
%%%%%%%%%%%%%%%%%%%%%%%%%%%%%%%%%%%%%%%%%%%%%%%%%%%%%%%%%%%%%%%%%%%%%%%%%%%%%%%%%%%%%%%%%%%%%%%%%%%%%%%%%%%%%%%%%%%%%%%%%%%%%%%%%%%%%%%%%%%%%%%%%%%%%%%%%%%%
function help_cb(h, eventdata)
fprintf('------------------------------------------------------------------------------------\n')
fprintf('You can use the following keyboard buttons in the databrowser\n')
fprintf('1-9                : select artifact type 1-9\n');
fprintf('shift 1-9          : select previous artifact of type 1-9\n');
fprintf('                     (does not work with numpad keys)\n');
fprintf('control 1-9        : select next artifact of type 1-9\n');
fprintf('alt 1-9            : select next artifact of type 1-9\n');
fprintf('arrow-left         : previous trial\n');
fprintf('arrow-right        : next trial\n');
fprintf('shift arrow-up     : increase vertical scaling\n');
fprintf('shift arrow-down   : decrease vertical scaling\n');
fprintf('shift arrow-left   : increase horizontal scaling\n');
fprintf('shift arrow-down   : decrease horizontal scaling\n');
fprintf('s                  : toggles between cfg.selectmode options\n');
fprintf('q                  : quit\n');
fprintf('------------------------------------------------------------------------------------\n')
fprintf('\n')
end

%%%%%%%%%%%%%%%%%%%%%%%%%%%%%%%%%%%%%%%%%%%%%%%%%%%%%%%%%%%%%%%%%%%%%%%%%%%%%%%%%%%%%%%%%%%%%%%%%%%%%%%%%%%%%%%%%%%%%%%%%%%%%%%%%%%%%%%%%%%%%%%%%%%%%%%%%%%%
% SUBFUNCTION
%%%%%%%%%%%%%%%%%%%%%%%%%%%%%%%%%%%%%%%%%%%%%%%%%%%%%%%%%%%%%%%%%%%%%%%%%%%%%%%%%%%%%%%%%%%%%%%%%%%%%%%%%%%%%%%%%%%%%%%%%%%%%%%%%%%%%%%%%%%%%%%%%%%%%%%%%%%%
function select_range_cb(h, range, cmenulab) %range 1X4 in sec relative to current trial
opt = getappdata(h, 'opt');
cfg = getappdata(h, 'cfg');

% the range should be in the displayed box
range(1) = max(opt.hpos-opt.width/2, range(1));
range(2) = max(opt.hpos-opt.width/2, range(2));
range(1) = min(opt.hpos+opt.width/2, range(1));
range(2) = min(opt.hpos+opt.width/2, range(2));
range = (range-(opt.hpos-opt.width/2)) / opt.width; % left side of the box becomes 0, right side becomes 1
range = range * (opt.hlim(2) - opt.hlim(1)) + opt.hlim(1);   % 0 becomes hlim(1), 1 becomes hlim(2)

begsample = opt.trlvis(opt.trlop,1);
endsample = opt.trlvis(opt.trlop,2);
offset    = opt.trlvis(opt.trlop,3);

% determine the selection
begsel = round(range(1)*opt.fsample+begsample-offset-1);
endsel = round(range(2)*opt.fsample+begsample-offset);
% artifact selection is now always based on begsample/endsample/offset -roevdmei

% the selection should always be confined to the current trial
begsel = max(begsample, begsel);
endsel = min(endsample, endsel);

% mark or execute selfun
if isempty(cmenulab)
  % the left button was clicked INSIDE a selected range, update the artifact definition or event
  
  if strcmp(cfg.selectmode, 'markartifact')
    % mark or unmark artifacts
    artval = opt.artdata.trial{1}(opt.ftsel, begsel:endsel);
    artval = any(artval,1);
    if any(artval)
      fprintf('there is overlap with the active artifact (%s), disabling this artifact\n',opt.artdata.label{opt.ftsel});
      opt.artdata.trial{1}(opt.ftsel, begsel:endsel) = 0;
    else
      fprintf('there is no overlap with the active artifact (%s), marking this as a new artifact\n',opt.artdata.label{opt.ftsel});
      opt.artdata.trial{1}(opt.ftsel, begsel:endsel) = 1;
    end
    
    % redraw only when marking (so the focus doesn't go back to the databrowser after calling selfuns
    setappdata(h, 'opt', opt);
    setappdata(h, 'cfg', cfg);
    redraw_cb(h);
  elseif strcmp(cfg.selectmode, 'markpeakevent') || strcmp(cfg.selectmode, 'marktroughevent')
    %mark or unmark events, marking at peak/trough of window
    if any(intersect(begsel:endsel, [opt.event.sample]))
      fprintf('there is overlap with one or more event(s), disabling this/these event(s)\n');
      ind_rem = intersect(begsel:endsel, [opt.event.sample]);
      for iRemove = 1:length(ind_rem)
        opt.event([opt.event.sample]==ind_rem(iRemove)) = [];
      end
    else
      fprintf('there is no overlap with any event, adding an event to the peak/trough value\n');
      % check if only 1 chan, other wise not clear max in which channel. %
      % ingnie: would be cool to add the option to select the channel when multiple channels
      if size(dat,1) > 1
        ft_error('cfg.selectmode = ''markpeakevent'' and ''marktroughevent'' only supported with 1 channel in the data')
      end
      if strcmp(cfg.selectmode, 'markpeakevent')
        [dum ind_minmax] = max(dat(begsel-begsample+1:endsel-begsample+1));
        val = 'peak';
      elseif strcmp(cfg.selectmode, 'marktroughevent')
        [dum ind_minmax] = min(dat(begsel-begsample+1:endsel-begsample+1));
        val = 'trough';
      end
      samp_minmax = begsel + ind_minmax - 1;
      event_new.type     = 'ft_databrowser_manual';
      event_new.sample   = samp_minmax;
      event_new.value    = val;
      event_new.duration = 1;
      event_new.offset   = 0;
      % add new event to end opt.event
      % check if events are in order now
      if  min(diff([opt.event.sample]))>0
        % add new event in line with old ones
        nearest_event = nearest([opt.event.sample], samp_minmax);
        if opt.event(nearest_event).sample > samp_minmax
          % place new event before nearest
          ind_event_new = nearest_event;
        else
          % place new event after nearest
          ind_event_new = nearest_event +1;
        end
        event_lastpart = opt.event(ind_event_new:end);
        opt.event(ind_event_new) = event_new;
        opt.event(ind_event_new+1:end+1) = event_lastpart;
      else
        % just add to end
        opt.event(end+1) = event_new;
      end
      clear event_new ind_event_new event_lastpart val dum ind_minmax
    end
    % redraw only when marking (so the focus doesn't go back to the databrowser after calling selfuns
    setappdata(h, 'opt', opt);
    setappdata(h, 'cfg', cfg);
    redraw_cb(h);
  end
  
else
  % the right button was used to activate the context menu and the user made a selection from that menu
  % execute the corresponding function
  
  % get index into cfgs
  selfunind = strcmp(cfg.selfun, cmenulab);
  
  % cut out the requested data segment
  switch cfg.seldat
    case 'current'
      seldata             = keepfields(opt.curdata, {'label', 'grad', 'elec', 'opto', 'hdr'});
      seldata.trial{1}    = ft_fetch_data(opt.curdata, 'begsample', begsel, 'endsample', endsel);
    case 'all'
      seldata             = keepfields(opt.org, {'label', 'grad', 'elec', 'opto', 'hdr'});
      seldata.trial{1}    = ft_fetch_data(opt.orgdata, 'begsample', begsel, 'endsample', endsel);
  end
  seldata.time{1}     = offset2time(offset+begsel-begsample, opt.fsample, endsel-begsel+1);
  seldata.fsample     = opt.fsample;
  seldata.sampleinfo  = [begsel endsel];
  
  % prepare input
  funhandle = ft_getuserfun(cmenulab, 'browse');
  funcfg    = cfg.selcfg{selfunind};
  % get windowname and give as input (can be used for the other functions as well, not implemented yet)
  if ~strcmp(opt.trialviewtype, 'trialsegment')
    str = sprintf('%s %d/%d, time from %g to %g s', opt.trialviewtype, opt.trlop, size(opt.trlvis,1), seldata.time{1}(1), seldata.time{1}(end));
  else
    str = sprintf('trial %d/%d: segment: %d/%d , time from %g to %g s', opt.trllock, size(opt.trlorg,1), opt.trlop, size(opt.trlvis,1), seldata.time{1}(1), seldata.time{1}(end));
  end
  funcfg.figurename = [cmenulab ': ' str];
  feval(funhandle, funcfg, seldata);
end

end % function select_range_cb


%%%%%%%%%%%%%%%%%%%%%%%%%%%%%%%%%%%%%%%%%%%%%%%%%%%%%%%%%%%%%%%%%%%%%%%%%%%%%%%%%%%%%%%%%%%%%%%%%%%%%%%%%%%%%%%%%%%%%%%%%%%%%%%%%%%%%%%%%%%%%%%%%%%%%%%%%%%%
% SUBFUNCTION
%%%%%%%%%%%%%%%%%%%%%%%%%%%%%%%%%%%%%%%%%%%%%%%%%%%%%%%%%%%%%%%%%%%%%%%%%%%%%%%%%%%%%%%%%%%%%%%%%%%%%%%%%%%%%%%%%%%%%%%%%%%%%%%%%%%%%%%%%%%%%%%%%%%%%%%%%%%%
function preproc_cfg1_cb(h,eventdata)
parent = get(h, 'parent');
cfg = getappdata(parent, 'cfg');

editfontsize = cfg.editfontsize;
editfontunits = cfg.editfontunits;

% parse cfg.preproc
if ~isempty(cfg.preproc)
  code = printstruct('cfg.preproc', cfg.preproc);
else
  code = '';
end

% add descriptive lines
code = {
  '%%%%%%%%%%%%%%%%%%%%%%%%%%%%%%%%%%%%%%%%%%%%%%%%%%%%'
  '% Add or change options for on-the-fly preprocessing'
  '% Use as cfg.preproc.option=value'
  '%%%%%%%%%%%%%%%%%%%%%%%%%%%%%%%%%%%%%%%%%%%%%%%%%%%%'
  code
  };

% make figure displaying the edit box
pph = figure;
axis off
% add save button
uicontrol('tag', 'preproccfg_l2', 'parent', pph, 'units', 'normalized', 'style', 'pushbutton', 'string', 'save and close', 'position', [0.81, 0.6 , 0.18, 0.10], 'callback', @preproc_cfg2_cb);

% add edit box
ppeh = uicontrol('style', 'edit');
set(pph, 'toolBar', 'none')
set(pph, 'menuBar', 'none')
set(pph, 'Name', 'cfg.preproc editor')
set(pph, 'NumberTitle', 'off')
set(ppeh, 'Units', 'normalized');
set(ppeh, 'Position', [0 0 .8 1]);
set(ppeh, 'backgroundColor', [1 1 1]);
set(ppeh, 'horizontalAlign', 'left');
set(ppeh, 'max', 2);
set(ppeh, 'min', 0);
set(ppeh, 'FontName', 'Courier', 'FontSize', editfontsize, 'FontUnits', editfontunits);
set(ppeh, 'string', code);

% add handle for the edit style to figure
setappdata(pph, 'superparent', parent); % superparent is the main ft_databrowser window
setappdata(pph, 'ppeh', ppeh);

end % function preproc_cfg1_cb


%%%%%%%%%%%%%%%%%%%%%%%%%%%%%%%%%%%%%%%%%%%%%%%%%%%%%%%%%%%%%%%%%%%%%%%%%%%%%%%%%%%%%%%%%%%%%%%%%%%%%%%%%%%%%%%%%%%%%%%%%%%%%%%%%%%%%%%%%%%%%%%%%%%%%%%%%%%%
% SUBFUNCTION
%%%%%%%%%%%%%%%%%%%%%%%%%%%%%%%%%%%%%%%%%%%%%%%%%%%%%%%%%%%%%%%%%%%%%%%%%%%%%%%%%%%%%%%%%%%%%%%%%%%%%%%%%%%%%%%%%%%%%%%%%%%%%%%%%%%%%%%%%%%%%%%%%%%%%%%%%%%%
function preproc_cfg2_cb(h,eventdata)
parent = get(h, 'parent');
superparent = getappdata(parent, 'superparent');
ppeh = getappdata(parent, 'ppeh');
code = get(ppeh, 'string');

% get rid of empty lines and white space
skip = [];
for iline = 1:numel(code)
  code{iline} = strtrim(code{iline});
  if isempty(code{iline})
    skip = [skip iline];
    continue
  end
  if code{iline}(1)=='%'
    skip = [skip iline];
    continue
  end
end
code(skip) = [];

if ~isempty(code)
  ispreproccfg = strncmp(code, 'cfg.preproc.',12);
  if ~all(ispreproccfg)
    errordlg('cfg-options must be specified as cfg.preproc.xxx', 'cfg.preproc editor', 'modal')
  end
  % eval the code
  for icomm = 1:numel(code)
    eval([code{icomm} ';']);
  end
  
  % check for cfg and output into the original appdata-window
  if ~exist('cfg', 'var')
    cfg = [];
    cfg.preproc = [];
  end
  maincfg = getappdata(superparent, 'cfg');
  maincfg.preproc = cfg.preproc;
  setappdata(superparent, 'cfg', maincfg)
end

close(parent)
redraw_cb(superparent)
end % function preproc_cfg2_cb


%%%%%%%%%%%%%%%%%%%%%%%%%%%%%%%%%%%%%%%%%%%%%%%%%%%%%%%%%%%%%%%%%%%%%%%%%%%%%%%%%%%%%%%%%%%%%%%%%%%%%%%%%%%%%%%%%%%%%%%%%%%%%%%%%%%%%%%%%%%%%%%%%%%%%%%%%%%%
% SUBFUNCTION
%%%%%%%%%%%%%%%%%%%%%%%%%%%%%%%%%%%%%%%%%%%%%%%%%%%%%%%%%%%%%%%%%%%%%%%%%%%%%%%%%%%%%%%%%%%%%%%%%%%%%%%%%%%%%%%%%%%%%%%%%%%%%%%%%%%%%%%%%%%%%%%%%%%%%%%%%%%%
function keyboard_cb(h, eventdata)

if (isempty(eventdata) && ft_platform_supports('matlabversion',-Inf, '2014a')) || isa(eventdata, 'matlab.ui.eventdata.ActionData')
  % determine the key that corresponds to the uicontrol element that was activated
  key = get(h, 'userdata');
else
  % determine the key that was pressed on the keyboard
  key = parsekeyboardevent(eventdata);
end

% get focus back to figure
if ~strcmp(get(h, 'type'), 'figure')
  set(h, 'enable', 'off');
  drawnow;
  set(h, 'enable', 'on');
end

h = getparent(h);
opt = getappdata(h, 'opt');
cfg = getappdata(h, 'cfg');

switch key
  case {'1' '2' '3' '4' '5' '6' '7' '8' '9'}
    % switch to another artifact type
    opt.ftsel = str2double(key);
    numart = size(opt.artdata.trial{1}, 1);
    if opt.ftsel > numart
      fprintf('data has no artifact type %i \n', opt.ftsel)
    else
      % bold the active one
      arth = findobj(h, 'tag', 'artifactui');
      arth = arth(end:-1:1); % order is reversed so reverse it again
      hsel = [1 2 3] + (opt.ftsel-1) .*3 ;
      set(arth(hsel), 'fontweight', 'bold')
      % unbold the passive ones
      set(arth(setdiff(1:numel(arth),hsel)), 'fontweight', 'normal')
      % redraw
      setappdata(h, 'opt', opt);
      setappdata(h, 'cfg', cfg);
      fprintf('switching to the "%s" artifact\n', opt.artdata.label{opt.ftsel});
      redraw_cb(h, eventdata);
    end
  case {'shift+1' 'shift+2' 'shift+3' 'shift+4' 'shift+5' 'shift+6' 'shift+7' 'shift+8' 'shift+9'}
    % go to previous artifact
    opt.ftsel = str2double(key(end));
    numart = size(opt.artdata.trial{1}, 1);
    if opt.ftsel > numart
      fprintf('data has no artifact type %i \n', opt.ftsel)
    else
      % find the previous occuring artifact, keeping in mind that:
      % 1) artifacts can cross trial boundaries
      % 2) artifacts might not occur inside a trial boundary (when data is segmented differently than during artifact detection)
      % fetch trl representation of current artifact type
      arttrl = boolvec2trl(opt.artdata.trial{1}(opt.ftsel,:));
      % discard artifacts in the future
      curvisend = opt.trlvis(opt.trlop,2);
      arttrl(arttrl(:,1) > curvisend,:) = [];
      % find nearest artifact by searching in each trl (we have to do this here everytime, because trlvis can change on the fly because of x-zooming)
      newtrlop = [];
      for itrlvis = opt.trlop-1:-1:1
        % is either the start or the end of any artifact present?
        if any(any(opt.trlvis(itrlvis,1)<=arttrl(:,1:2) & opt.trlvis(itrlvis,2)>=arttrl(:,1:2)))
          % if so, we're done
          newtrlop = itrlvis;
          break
        end
      end
      if isempty(newtrlop)
        fprintf('no earlier %s with "%s" artifact found\n', opt.trialviewtype, opt.artdata.label{opt.ftsel});
      else
        fprintf('going to previous %s with "%s" artifact\n', opt.trialviewtype, opt.artdata.label{opt.ftsel});
        opt.trlop = newtrlop;
        % other artifact type potentially selected, bold the active one
        arth = findobj(h, 'tag', 'artifactui');
        arth = arth(end:-1:1); % order is reversed so reverse it again
        hsel = [1 2 3] + (opt.ftsel-1) .*3 ;
        set(arth(hsel), 'fontweight', 'bold')
        % unbold the passive ones
        set(arth(setdiff(1:numel(arth),hsel)), 'fontweight', 'normal')
        % export into fig and continue
        setappdata(h, 'opt', opt);
        setappdata(h, 'cfg', cfg);
        redraw_cb(h, eventdata);
      end
    end
  case {'control+1' 'control+2' 'control+3' 'control+4' 'control+5' 'control+6' 'control+7' 'control+8' 'control+9' 'alt+1' 'alt+2' 'alt+3' 'alt+4' 'alt+5' 'alt+6' 'alt+7' 'alt+8' 'alt+9'}
    % go to next artifact
    opt.ftsel = str2double(key(end));
    numart = size(opt.artdata.trial{1}, 1);
    if opt.ftsel > numart
      fprintf('data has no artifact type %i \n', opt.ftsel)
    else
      % find the next occuring artifact, keeping in mind that:
      % 1) artifacts can cross trial boundaries
      % 2) artifacts might not occur inside a trial boundary (when data is segmented differently than during artifact detection)
      % fetch trl representation of current artifact type
      arttrl = boolvec2trl(opt.artdata.trial{1}(opt.ftsel,:));
      % discard artifacts in the past
      curvisbeg = opt.trlvis(opt.trlop,1);
      arttrl(arttrl(:,2) < curvisbeg,:) = [];
      % find nearest artifact by searching in each trl (we have to do this here everytime, because trlvis can change on the fly because of x-zooming)
      newtrlop = [];
      for itrlvis = opt.trlop+1:size(opt.trlvis,1)
        % is either the start or the end of any artifact present?
        if any(any(opt.trlvis(itrlvis,1)<=arttrl(:,1:2) & opt.trlvis(itrlvis,2)>=arttrl(:,1:2)))
          % if so, we're done
          newtrlop = itrlvis;
          break
        end
      end
      if isempty(newtrlop)
        fprintf('no later %s with "%s" artifact found\n', opt.trialviewtype, opt.artdata.label{opt.ftsel});
      else
        fprintf('going to next %s with "%s" artifact\n', opt.trialviewtype, opt.artdata.label{opt.ftsel});
        opt.trlop = newtrlop;
        % other artifact type potentially selected, bold the active one
        arth = findobj(h, 'tag', 'artifactui');
        arth = arth(end:-1:1); % order is reversed so reverse it again
        hsel = [1 2 3] + (opt.ftsel-1) .*3 ;
        set(arth(hsel), 'fontweight', 'bold')
        % unbold the passive ones
        set(arth(setdiff(1:numel(arth),hsel)), 'fontweight', 'normal')
        % export into fig and continue
        setappdata(h, 'opt', opt);
        setappdata(h, 'cfg', cfg);
        redraw_cb(h, eventdata);
      end
    end
  case 'leftarrow'
    opt.trlop = max(opt.trlop - 1, 1); % should not be smaller than 1
    setappdata(h, 'opt', opt);
    setappdata(h, 'cfg', cfg);
    redraw_cb(h, eventdata);
  case 'rightarrow'
    opt.trlop = min(opt.trlop + 1, size(opt.trlvis,1)); % should not be larger than the number of trials
    setappdata(h, 'opt', opt);
    setappdata(h, 'cfg', cfg);
    redraw_cb(h, eventdata);
  case 'uparrow'
    chansel = match_str(opt.hdr.label, cfg.channel);
    minchan = min(chansel);
    numchan = length(chansel);
    chansel = minchan - numchan : minchan - 1;
    if min(chansel)<1
      chansel = chansel - min(chansel) + 1;
    end
    % convert numeric array into cell-array with channel labels
    cfg.channel = opt.hdr.label(chansel);
    opt.changedchanflg = true; % trigger for redrawing channel labels and preparing layout again (see bug 2065 and 2878)
    setappdata(h, 'opt', opt);
    setappdata(h, 'cfg', cfg);
    delete(findobj(h, 'tag', 'chanlabel'));  % remove channel labels here, and not in redrawing to save significant execution time (see bug 2065)
    redraw_cb(h, eventdata);
  case 'downarrow'
    chansel = match_str(opt.hdr.label, cfg.channel);
    maxchan = max(chansel);
    numchan = length(chansel);
    chansel = maxchan + 1 : maxchan + numchan;
    if max(chansel)>length(opt.hdr.label)
      chansel = chansel - (max(chansel) - length(opt.hdr.label));
    end
    % convert numeric array into cell-array with channel labels
    cfg.channel = opt.hdr.label(chansel);
    opt.changedchanflg = true; % trigger for redrawing channel labels and preparing layout again (see bug 2065 and 2878)
    setappdata(h, 'opt', opt);
    setappdata(h, 'cfg', cfg);
    delete(findobj(h, 'tag', 'chanlabel'));  % remove channel labels here, and not in redrawing to save significant execution time (see bug 2065)
    redraw_cb(h, eventdata);
  case 'shift+leftarrow'
    cfg.blocksize = cfg.blocksize*sqrt(2);
    setappdata(h, 'opt', opt);
    setappdata(h, 'cfg', cfg);
    definetrial_cb(h, eventdata);
    redraw_cb(h, eventdata);
  case 'shift+rightarrow'
    cfg.blocksize = cfg.blocksize/sqrt(2);
    setappdata(h, 'opt', opt);
    setappdata(h, 'cfg', cfg);
    definetrial_cb(h, eventdata);
    redraw_cb(h, eventdata);
  case 'shift+uparrow'
    cfg.ylim = cfg.ylim/sqrt(2);
    setappdata(h, 'opt', opt);
    setappdata(h, 'cfg', cfg);
    redraw_cb(h, eventdata);
  case 'shift+downarrow'
    cfg.ylim = cfg.ylim*sqrt(2);
    setappdata(h, 'opt', opt);
    setappdata(h, 'cfg', cfg);
    redraw_cb(h, eventdata);
  case 'q'
    setappdata(h, 'opt', opt);
    setappdata(h, 'cfg', cfg);
    cleanup_cb(h);
  case 't'
    % select the trial to display
    if ~strcmp(opt.trialviewtype, 'trialsegment')
      str = sprintf('%s to display (current trial = %d/%d)', opt.trialviewtype, opt.trlop, size(opt.trlvis,1));
    else
      str = sprintf('segment to display (current segment = %d/%d)', opt.trlop, size(opt.trlvis,1));
    end
    response = inputdlg(str, 'specify', 1, {num2str(opt.trlop)});
    if ~isempty(response)
      opt.trlop = str2double(response);
      opt.trlop = min(opt.trlop, size(opt.trlvis,1)); % should not be larger than the number of trials
      opt.trlop = max(opt.trlop, 1); % should not be smaller than 1
      setappdata(h, 'opt', opt);
      setappdata(h, 'cfg', cfg);
      redraw_cb(h, eventdata);
    end
  case 'h'
    % select the horizontal scaling
    response = inputdlg('horizontal scale', 'specify', 1, {num2str(cfg.blocksize)});
    if ~isempty(response)
      cfg.blocksize = str2double(response);
      setappdata(h, 'opt', opt);
      setappdata(h, 'cfg', cfg);
      definetrial_cb(h, eventdata);
      redraw_cb(h, eventdata);
    end
  case 'v'
    % select the vertical scaling
    response = inputdlg('vertical scale, [ymin ymax], ''maxabs'' or ''maxmin''', 'specify', 1, {['[ ' num2str(cfg.ylim) ' ]']});
    if ~isempty(response)
      if strcmp(response, 'maxmin')
        minval = min(opt.curdata.trial{1}(:));
        maxval = max(opt.curdata.trial{1}(:));
        cfg.ylim = [minval maxval];
      elseif strcmp(response, 'maxabs')
        minval = min(opt.curdata.trial{1}(:));
        maxval = max(opt.curdata.trial{1}(:));
        cfg.ylim = [-max(abs([minval maxval])) max(abs([minval maxval]))];
      else
        % convert to string and add brackets, just to ensure that str2num will work
        tmp = str2num(['[' response{1} ']']);
        if numel(tmp)==2
          cfg.ylim = tmp;
        else
          ft_warning('incorrect specification of cfg.ylim, not changing the limits for the vertical axes')
        end
      end
      setappdata(h, 'opt', opt);
      setappdata(h, 'cfg', cfg);
      redraw_cb(h, eventdata);
    end
  case 'c'
    % select channels
    select = match_str(opt.hdr.label, cfg.channel);
    select = select_channel_list(opt.hdr.label, select);
    cfg.channel = opt.hdr.label(select);
    opt.changedchanflg = true; % trigger for redrawing channel labels and preparing layout again (see bug 2065 and 2878)
    setappdata(h, 'opt', opt);
    setappdata(h, 'cfg', cfg);
    delete(findobj(h, 'tag', 'chanlabel'));  % remove channel labels here, and not in redrawing to save significant execution time (see bug 2065)
    redraw_cb(h, eventdata);
  case 'i'
    delete(findobj(h, 'tag', 'identify'));
    % click in data and get name of nearest channel
    fprintf('click in the figure to identify the name of the closest channel\n');
    val = ginput(1);
    pos = val(1);
    if strcmp(cfg.viewmode, 'butterfly') || strcmp(cfg.viewmode, 'vertical')
      switch cfg.viewmode
        case 'butterfly'
          % transform 'val' to match data
          val(1) = val(1) * range(opt.hlim) + opt.hlim(1);
          val(2) = val(2) * range(opt.vlim) + opt.vlim(1);
          channame = val2nearestchan(opt.curdata,val);
          channb   = match_str(opt.curdata.label,channame);
          % set chanposind
          chanposind = 1; % butterfly mode, pos is the first for all channels
        case 'vertical'
          % find channel identity by extracting timecourse objects and finding the time course closest to the cursor
          % this is a lot easier than the reverse, determining the y value of each time course scaled by the layout and vlim
          tcobj   = findobj(h, 'tag', 'timecourse');
          tmpydat = get(tcobj, 'ydata');
          tmpydat = cat(1,tmpydat{:});
          tmpydat = tmpydat(end:-1:1,:); % order of timecourse objects is reverse of channel order
          tmpxdat = get(tcobj(1), 'xdata');
          % first find closest sample on x
          xsmp = nearest(tmpxdat,val(1));
          % then find closes y sample, being the channel number
          channb   = nearest(tmpydat(:,xsmp),val(2));
          channame = opt.curdata.label{channb};
          % set chanposind
          chanposind = match_str(opt.laytime.label,channame);
      end
      fprintf('channel name: %s\n',channame);
      redraw_cb(h, eventdata);
      if strcmp(cfg.viewmode, 'vertical')
        ypos = opt.laytime.pos(chanposind,2)+opt.laytime.height(chanposind)*3;
        if ypos>.9 % don't let label fall on plot boundary
          ypos = opt.laytime.pos(chanposind,2)-opt.laytime.height(chanposind)*3;
        end
      else
        ypos = .9;
      end
      ft_plot_text(pos, ypos, channame, 'FontSize', cfg.fontsize, 'FontUnits', cfg.fontunits, 'tag', 'identify', 'FontSize', cfg.fontsize, 'FontUnits', cfg.fontunits);
      if ~ishold
        hold on
        ft_plot_vector(opt.curdata.time{1}, opt.curdata.trial{1}(channb,:)', 'box', false, 'tag', 'identify', 'hpos', opt.laytime.pos(chanposind,1), 'vpos', opt.laytime.pos(chanposind,2), 'width', opt.laytime.width(chanposind), 'height', opt.laytime.height(chanposind), 'hlim', opt.hlim, 'vlim', opt.vlim, 'color', 'k', 'linewidth', 2);
        hold off
      else
        ft_plot_vector(opt.curdata.time{1}, opt.curdata.trial{1}(channb,:)', 'box', false, 'tag', 'identify', 'hpos', opt.laytime.pos(chanposind,1), 'vpos', opt.laytime.pos(chanposind,2), 'width', opt.laytime.width(chanposind), 'height', opt.laytime.height(chanposind), 'hlim', opt.hlim, 'vlim', opt.vlim, 'color', 'k', 'linewidth', 2);
      end
    else
      ft_warning('only supported with cfg.viewmode=''butterfly/vertical''');
    end
  case 's'
    % toggle between selectmode options: switch from 'markartifact', to 'markpeakevent' to 'marktroughevent' and back with on screen feedback
    curstate = find(strcmp(cfg.selectmode, {'markartifact', 'markpeakevent', 'marktroughevent'}));
    if curstate == 1
      cfg.selectmode = 'markpeakevent';
    elseif curstate == 2
      cfg.selectmode = 'marktroughevent';
    elseif curstate == 3
      cfg.selectmode = 'markartifact';
    end
    fprintf('switching to selectmode = %s\n', cfg.selectmode);
    setappdata(h, 'opt', opt);
    setappdata(h, 'cfg', cfg);
    redraw_cb(h, eventdata);
  case 'control+control'
    % do nothing
  case 'shift+shift'
    % do nothing
  case 'alt+alt'
    % do nothing
  otherwise
    setappdata(h, 'opt', opt);
    setappdata(h, 'cfg', cfg);
    help_cb(h);
end
uiresume(h);
end % function keyboard_cb


%%%%%%%%%%%%%%%%%%%%%%%%%%%%%%%%%%%%%%%%%%%%%%%%%%%%%%%%%%%%%%%%%%%%%%%%%%%%%%%%%%%%%%%%%%%%%%%%%%%%%%%%%%%%%%%%%%%%%%%%%%%%%%%%%%%%%%%%%%%%%%%%%%%%%%%%%%%%
% SUBFUNCTION
%%%%%%%%%%%%%%%%%%%%%%%%%%%%%%%%%%%%%%%%%%%%%%%%%%%%%%%%%%%%%%%%%%%%%%%%%%%%%%%%%%%%%%%%%%%%%%%%%%%%%%%%%%%%%%%%%%%%%%%%%%%%%%%%%%%%%%%%%%%%%%%%%%%%%%%%%%%%
function toggle_viewmode_cb(h, eventdata, varargin)
% FIXME should be used
opt = guidata(getparent(h));
if ~isempty(varargin) && ischar(varargin{1})
  cfg.viewmode = varargin{1};
end
opt.changedchanflg = true; % trigger for redrawing channel labels and preparing layout again (see bug 2065 and 2878)
guidata(getparent(h), opt);
delete(findobj(h, 'tag', 'chanlabel'));  % remove channel labels here, and not in redrawing to save significant execution time (see bug 2065)
redraw_cb(h);
end % function toggle_viewmode_cb


%%%%%%%%%%%%%%%%%%%%%%%%%%%%%%%%%%%%%%%%%%%%%%%%%%%%%%%%%%%%%%%%%%%%%%%%%%%%%%%%%%%%%%%%%%%%%%%%%%%%%%%%%%%%%%%%%%%%%%%%%%%%%%%%%%%%%%%%%%%%%%%%%%%%%%%%%%%%
% SUBFUNCTION
%%%%%%%%%%%%%%%%%%%%%%%%%%%%%%%%%%%%%%%%%%%%%%%%%%%%%%%%%%%%%%%%%%%%%%%%%%%%%%%%%%%%%%%%%%%%%%%%%%%%%%%%%%%%%%%%%%%%%%%%%%%%%%%%%%%%%%%%%%%%%%%%%%%%%%%%%%%%
function h = getparent(h)
p = h;
while p~=0
  h = p;
  p = get(h, 'parent');
end
end % function getparent


%%%%%%%%%%%%%%%%%%%%%%%%%%%%%%%%%%%%%%%%%%%%%%%%%%%%%%%%%%%%%%%%%%%%%%%%%%%%%%%%%%%%%%%%%%%%%%%%%%%%%%%%%%%%%%%%%%%%%%%%%%%%%%%%%%%%%%%%%%%%%%%%%%%%%%%%%%%%
% SUBFUNCTION
%%%%%%%%%%%%%%%%%%%%%%%%%%%%%%%%%%%%%%%%%%%%%%%%%%%%%%%%%%%%%%%%%%%%%%%%%%%%%%%%%%%%%%%%%%%%%%%%%%%%%%%%%%%%%%%%%%%%%%%%%%%%%%%%%%%%%%%%%%%%%%%%%%%%%%%%%%%%
function redraw_cb(h, eventdata)
h = getparent(h);
opt = getappdata(h, 'opt');
cfg = getappdata(h, 'cfg');

figure(h); % ensure that the calling figure is in the front

%fprintf('redrawing with viewmode %s\n', cfg.viewmode);

cfg.channelclamped = ft_getopt(cfg, 'channelclamped');

% temporarily store the originally selected list of channels
userchan    = cfg.channel;

% add the clamped channels (cfg.channelclamped) at the end of the list
cfg.channel = setdiff(cfg.channel, cfg.channelclamped);
cfg.channel = union(cfg.channel, cfg.channelclamped);

% if the number of channels changes, includes past channels
if numel(cfg.channel)<numel(userchan) + numel(cfg.channelclamped)
  addchan = numel(userchan) + numel(cfg.channelclamped) - numel(cfg.channel); % Gets the number of channels to add.
  lastchan = min(match_str(opt.hdr.label, cfg.channel)) - 1; % Gets the previous channel.
  
  % Adds up to n more channels.
  cfg.channel = union(opt.hdr.label(max(lastchan - addchan + 1, 1): lastchan), cfg.channel);
end

begsample = opt.trlvis(opt.trlop, 1);
endsample = opt.trlvis(opt.trlop, 2);
offset    = opt.trlvis(opt.trlop, 3);
chanindx  = match_str(opt.hdr.label, cfg.channel);

% parse opt.changedchanflg, and rese
changedchanflg = false;
if opt.changedchanflg
  changedchanflg = true; % trigger for redrawing channel labels and preparing layout again (see bug 2065 and 2878)
  opt.changedchanflg = false;
end

if isempty(opt.orgdata)
  dat = ft_read_data(cfg.datafile, 'header', opt.hdr, 'begsample', begsample, 'endsample', endsample, 'chanindx', chanindx, 'checkboundary', ~istrue(cfg.continuous), 'dataformat', cfg.dataformat, opt.headeropt{:});
else
  dat = ft_fetch_data(opt.orgdata, 'header', opt.hdr, 'begsample', begsample, 'endsample', endsample, 'chanindx', chanindx, 'allowoverlap', cfg.allowoverlap);
end

% fetch only the artifacts in the current time window, they are represented as booleans, with one channel per artifact type
art = ft_fetch_data(opt.artdata, 'begsample', begsample, 'endsample', endsample);

if ~isempty(opt.event) && isstruct(opt.event)
  % select only the events in the current time window
  event     = opt.event;
  evtsample = [event(:).sample];
  event     = event(evtsample>=begsample & evtsample<=endsample);
else
  event = [];
end

% convert the data to another numeric precision, i.e. double, single or int32
if ~isempty(cfg.precision)
  dat = cast(dat, cfg.precision);
end

% apply preprocessing and determine the time axis
[dat, lab, tim] = preproc(dat, opt.hdr.label(chanindx), offset2time(offset, opt.fsample, size(dat,2)), cfg.preproc);

% add NaNs to data for plotting purposes. NaNs will be added when requested horizontal scaling is longer than the data.
nsamplepad = opt.nanpaddata(opt.trlop);
if nsamplepad>0
  dat = [dat NaN(numel(lab), opt.nanpaddata(opt.trlop))];
  tim = [tim linspace(tim(end),tim(end)+nsamplepad*mean(diff(tim)),nsamplepad)];  % possible machine precision error here
end

% make a single-trial data structure for the current data
opt.curdata.label      = lab;
opt.curdata.time{1}    = tim;
opt.curdata.trial{1}   = dat;
opt.curdata.hdr        = opt.hdr;
opt.curdata.fsample    = opt.fsample;
opt.curdata.sampleinfo = [begsample endsample];
% remove the local copy of the data fields
clear lab tim dat

fn = fieldnames(cfg);
tmpcfg = keepfields(cfg, fn(endsWith(fn, 'scale') | startsWith(fn, 'mychan') | strcmp(fn, 'channel')));
tmpcfg.parameter = 'trial';
opt.curdata = chanscale_common(tmpcfg, opt.curdata);

% make a local copy (again) of the data fields
lab = opt.curdata.label;
tim = opt.curdata.time{1};
dat = opt.curdata.trial{1};

% to assure current feature is plotted on top
ordervec = 1:length(opt.artdata.label);
if numel(opt.ftsel)==1
  ordervec(opt.ftsel) = [];
  ordervec(end+1) = opt.ftsel;
end

% the layout needs to be reconstructed if the channel selection changes
if strcmp(cfg.viewmode, 'butterfly')
  laytime = [];
  laytime.label = {'dummy'};
  laytime.pos = [0.5 0.5];
  laytime.width = 1;
  laytime.height = 1;
  opt.laytime = laytime;
else
  if changedchanflg % trigger for redrawing channel labels and preparing layout again (see bug 2065 and 2878)
    tmpcfg = keepfields(cfg, {'channel', 'columns', 'rows', 'commentpos', 'scalepos', 'elec', 'grad', 'opto', 'showcallinfo'});
    tmpcfg.layout = 'vertical';
    tmpcfg.skipcomnt = 'yes';
    tmpcfg.skipscale = 'yes';
    tmpcfg.showcallinfo = 'no';
    tmpcfg.trackcallinfo = 'no';
    if ~isempty(opt.orgdata)
      tmpdata = ft_checkdata(opt.orgdata, 'datatype', 'raw'); % remove the component information from the data
      opt.laytime = ft_prepare_layout(tmpcfg, tmpdata);
    else
      opt.laytime = ft_prepare_layout(tmpcfg);
    end
  end
end

% determine the position of the channel/component labels relative to the real axes
% FIXME needs a shift to the left for components
labelx = opt.laytime.pos(:,1) - opt.laytime.width/2 - 0.01;
labely = opt.laytime.pos(:,2);

% determine the total extent of all virtual axes relative to the real axes
ax(1) = min(opt.laytime.pos(:,1) - opt.laytime.width/2);
ax(2) = max(opt.laytime.pos(:,1) + opt.laytime.width/2);
ax(3) = min(opt.laytime.pos(:,2) - opt.laytime.height/2);
ax(4) = max(opt.laytime.pos(:,2) + opt.laytime.height/2);
% add white space to bottom and top so channels are not out-of-axis for the majority
% NOTE: there is a second spot where this is done below, specifically for viewmode = component (also need to be here), which should be kept the same as this
if any(strcmp(cfg.viewmode,{'vertical', 'component'}))
  % determine amount of vertical padding using cfg.verticalpadding
  if ~isnumeric(cfg.verticalpadding) && strcmp(cfg.verticalpadding, 'auto')
    % determine amount of padding using the number of channels
    if numel(cfg.channel)<=6
      wsfac = 0;
    elseif numel(cfg.channel)>6 && numel(cfg.channel)<=10
      wsfac = 0.01 *  (ax(4)-ax(3));
    else
      wsfac = 0.02 *  (ax(4)-ax(3));
    end
  else
    wsfac = cfg.verticalpadding * (ax(4)-ax(3));
  end
  ax(3) = ax(3) - wsfac;
  ax(4) = ax(4) + wsfac;
end
axis(ax)

% determine a single local axis that encompasses all channels
% this is in relative figure units
opt.hpos   = (ax(1)+ax(2))/2;
opt.vpos   = (ax(3)+ax(4))/2;
opt.width  = ax(2)-ax(1);
opt.height = ax(4)-ax(3);

% these determine the scaling inside the virtual axes
% the hlim will be in seconds, the vlim will be in Tesla or Volt
opt.hlim = [tim(1) tim(end)];
opt.vlim = cfg.ylim;

delete(findobj(h, 'tag', 'artifact'));
ft_debug('plotting artifacts...\n');


for j = ordervec
  tmp = diff([0 art(j,:) 0]);
  artbeg = find(tmp==+1);
  artend = find(tmp==-1) - 1;
  
  for k=1:numel(artbeg)
    xpos = [tim(artbeg(k)) tim(artend(k))] + ([-.5 +.5]./opt.fsample);
    ft_plot_box([xpos -1 1], 'facecolor', opt.artifactcolors(j,:), 'facealpha', cfg.artifactalpha, 'edgecolor', 'none', 'tag', 'artifact', 'hpos', opt.hpos, 'vpos', opt.vpos, 'width', opt.width, 'height', opt.height, 'hlim', opt.hlim, 'vlim', [-1 1]);
  end
end % for each of the artifact channels

if strcmp(cfg.plotevents, 'yes') && ~isempty(opt.event)
  
  delete(findobj(h, 'tag', 'event'));
  ft_debug('plotting events...\n');
  
  % save stuff to be able to shift the event labels downwards when they occur close to each other
  eventtime  = NaN(1,numel(event));
  eventshift = zeros(1,numel(event));
  
  % plot a line or a box for each of the events
  for i = 1:numel(event)
    eventtype     = event(i).type;
    eventvalue    = event(i).value;
    eventduration = event(i).duration;
    
    % format the label for the figure
    switch cfg.ploteventlabels
      case 'type=value'
        if ~isempty(eventvalue)
          eventlabel = sprintf('%s=%s', eventtype, num2str(eventvalue)); % value can be both number and string
        else
          eventlabel = eventtype;
        end
      case 'type'
        eventlabel = eventtype;
      case 'value'
        if ~isempty(eventvalue)
          eventlabel = sprintf('%s', num2str(eventvalue)); % value can be both number and string
        else
          eventlabel = '';
        end
      otherwise
        ft_warning('unsupported specification of cfg.ploteventlabels');
        eventlabel = '';
    end
    
    if isempty(opt.eventcolors)
      eventcol = 'k';
    else
      eventcol = opt.eventcolors(strcmp(opt.eventtypes, eventtype),:);
    end
    
    % compute the time of the event
    eventtime(i) = (event(i).sample-begsample)/opt.fsample + opt.hlim(1);
    
    if isempty(eventduration) || eventduration==0
      % plot the event as a line when it has no duration
      lh = ft_plot_line([eventtime(i) eventtime(i)], [-1 1], 'tag', 'event', 'color', eventcol, 'hpos', opt.hpos, 'vpos', opt.vpos, 'width', opt.width, 'height', opt.height, 'hlim', opt.hlim, 'vlim', [-1 1]);
    else
      % plot the event as a box when it has a duration
      lh = ft_plot_box([eventtime(i) eventtime(i)+eventduration/opt.fsample -1 1], 'tag', 'event', 'edgecolor', eventcol, 'facealpha', 0.1, 'facecolor', eventcol, 'hpos', opt.hpos, 'vpos', opt.vpos, 'width', opt.width, 'height', opt.height, 'hlim', opt.hlim, 'vlim', [-1 1]);
    end
    
    % store this data in the line object so that it can be displayed in the
    % data cursor (see subfunction cb_datacursortext below)
    setappdata(lh, 'ft_databrowser_linetype', 'event');
    setappdata(lh, 'ft_databrowser_eventtime', eventtime(i));
    setappdata(lh, 'ft_databrowser_eventtype', eventtype);
    setappdata(lh, 'ft_databrowser_eventvalue', eventvalue);
    
    % find the close events (i.e. within 1/10th of the horizontal time axis) and calculate vertical shift for the event labels.
    closeevent = find(eventtime(i)>eventtime(1:i-1)-0.1*diff(opt.hlim) & eventtime(i)<eventtime(1:i-1)+0.1*diff(opt.hlim));
    emptyshift = find(diff(sort(eventshift(closeevent)))>1,1); % find a shift that has not been used by other close events
    if ~isempty(emptyshift)
      eventshift(i) = emptyshift;
    elseif ~any(eventshift(closeevent)==0) % restart at 0 when no other close event is plotted at the highest level
      eventshift(i) = 0;
    elseif closeevent
      eventshift(i) = max(eventshift(closeevent))+1;
    else
      eventshift(i) = 0;
    end
    
    % plot the event label
    ft_plot_text(eventtime(i), 0.9-eventshift(i)*.06, eventlabel, 'tag', 'event', 'color', eventcol, 'hpos', opt.hpos, 'vpos', opt.vpos, 'width', opt.width, 'height', opt.height, 'hlim', opt.hlim, 'vlim', [-1 1], 'FontSize', cfg.fontsize, 'FontUnits', cfg.fontunits, 'horizontalalignment', 'left');
  end % for numel(event)
  
end % if plot events

%%%%%%%%%%%%%%%%%%%%%%%%%%%%%%%%%%%%%%%%%%%%%%%%%%%%%%%%%%%%%%%%%%%%%%%%%%%%%
%fprintf('plotting data...\n');
%%%%%%%%%%%%%%%%%%%%%%%%%%%%%%%%%%%%%%%%%%%%%%%%%%%%%%%%%%%%%%%%%%%%%%%%%%%%%
delete(findobj(h, 'tag', 'timecourse'));
delete(findobj(h, 'tag', 'identify'));

% not removing channel labels, they cause the bulk of redrawing time for the slow text function (note, interpreter = none hardly helps)
% warning, when deleting the labels using the line below, one can easily tripple the excution time of redrawing in viewmode = vertical (see bug 2065)
% delete(findobj(h, 'tag', 'chanlabel'));

if strcmp(cfg.viewmode, 'butterfly')
  ft_plot_vector(tim, dat', 'box', false, 'tag', 'timecourse', 'hpos', opt.laytime.pos(1,1), 'vpos', opt.laytime.pos(1,2), 'width', opt.laytime.width(1), 'height', opt.laytime.height(1), 'hlim', opt.hlim, 'vlim', opt.vlim, 'color', opt.linecolor(chanindx,:), 'linewidth', cfg.linewidth, 'style', cfg.linestyle);
  set(gca, 'FontSize', cfg.axisfontsize, 'FontUnits', cfg.axisfontunits);
  
  % two ticks per channel
  yTick = sort([
    opt.laytime.pos(:,2)+(opt.laytime.height/2)
    opt.laytime.pos(:,2)+(opt.laytime.height/4)
    opt.laytime.pos(:,2)
    opt.laytime.pos(:,2)-(opt.laytime.height/4)
    opt.laytime.pos(:,2)-(opt.laytime.height/2)
    ]); % sort
  
  yTickLabel = {num2str(yTick.*range(opt.vlim) + opt.vlim(1))};
  
  set(gca, 'yTick', yTick, 'yTickLabel', yTickLabel)
  
elseif any(strcmp(cfg.viewmode, {'component', 'vertical'}))
  
  % determine channel indices into data outside of loop
  laysels = match_str(opt.laytime.label, opt.hdr.label);
  
  % delete old chan labels before renewing, if they need to be renewed
  if changedchanflg % trigger for redrawing channel labels and preparing layout again (see bug 2065 and 2878)
    delete(findobj(h, 'tag', 'chanlabel'));
  end
  
  for i = 1:length(chanindx)
    datsel = i; % this is not the original channel number, but the one from the selection
    laysel = laysels(i);
    
    if ~isempty(datsel) && ~isempty(laysel)
      % only plot chanlabels when necessary
      if changedchanflg % trigger for redrawing channel labels and preparing layout again (see bug 2065 and 2878)
        % determine how many labels to skip in case of 'some'
        if strcmp(cfg.plotlabels, 'some') && strcmp(cfg.fontunits, 'points')
          % determine number of labels to plot by estimating overlap using current figure size
          % the idea is that figure height in pixels roughly corresponds to the amount of letters at cfg.fontsize (points) put above each other without overlap
          figheight = get(h, 'Position');
          figheight = figheight(4);
          labdiscfac = ceil(numel(chanindx) ./ (figheight ./ (cfg.fontsize+6))); % 6 added, so that labels are not too close together (i.e. overlap if font was 6 points bigger)
        else
          labdiscfac = 10;
        end
        if strcmp(cfg.plotlabels, 'yes') || (strcmp(cfg.plotlabels, 'some') && mod(i,labdiscfac)==0)
          ft_plot_text(labelx(laysel), labely(laysel), opt.hdr.label(chanindx(i)), 'tag', 'chanlabel', 'HorizontalAlignment', 'right', 'FontSize', cfg.fontsize, 'FontUnits', cfg.fontunits);
          set(gca, 'FontSize', cfg.axisfontsize, 'FontUnits', cfg.axisfontunits);
        end
      end
      
      lh = ft_plot_vector(tim, dat(datsel, :)', 'box', false, 'tag', 'timecourse', 'hpos', opt.laytime.pos(laysel,1), 'vpos', opt.laytime.pos(laysel,2), 'width', opt.laytime.width(laysel), 'height', opt.laytime.height(laysel), 'hlim', opt.hlim, 'vlim', opt.vlim, 'color', opt.linecolor(chanindx(i),:), 'linewidth', cfg.linewidth, 'style', cfg.linestyle);
      
      % store this data in the line object so that it can be displayed in the
      % data cursor (see subfunction cb_datacursortext below)
      setappdata(lh, 'ft_databrowser_linetype', 'channel');
      setappdata(lh, 'ft_databrowser_label', opt.hdr.label(chanindx(i)));
      setappdata(lh, 'ft_databrowser_xaxis', tim);
      setappdata(lh, 'ft_databrowser_yaxis', dat(datsel,:));
    end
  end
  
  % plot yticks
  if length(chanindx)> 6
    % plot yticks at each label in case adaptive labeling is used (cfg.plotlabels = 'some')
    % otherwise, use the old ytick plotting based on hard-coded number of channels
    if strcmp(cfg.plotlabels, 'some')
      if strcmp(cfg.plotlabels, 'some') && strcmp(cfg.fontunits, 'points')
        % determine number of labels to plot by estimating overlap using current figure size
        % the idea is that figure height in pixels roughly corresponds to the amount of letters at cfg.fontsize (points) put above each other without overlap
        figheight = get(h, 'Position');
        figheight = figheight(4);
        labdiscfac = ceil(numel(chanindx) ./ (figheight ./ (cfg.fontsize+2))); % 2 added, so that labels are not too close together (i.e. overlap if font was 2 points bigger)
      else
        labdiscfac = 10;
      end
      yTick = sort(labely(mod(chanindx,labdiscfac)==0), 'ascend'); % sort is required, yticks should be increasing in value
      yTickLabel = [];
    else
      if length(chanindx)>19
        % no space for yticks
        yTick = [];
        yTickLabel = [];
      elseif length(chanindx)> 6
        % one tick per channel
        yTick = sort([
          opt.laytime.pos(:,2)+(opt.laytime.height(laysel)/4)
          opt.laytime.pos(:,2)-(opt.laytime.height(laysel)/4)
          ]);
        yTickLabel = {[.25 .75] .* range(opt.vlim) + opt.vlim(1)};
      end
    end
  else
    % two ticks per channel
    yTick = sort([
      opt.laytime.pos(:,2)+(opt.laytime.height(laysel)/2)
      opt.laytime.pos(:,2)+(opt.laytime.height(laysel)/4)
      opt.laytime.pos(:,2)-(opt.laytime.height(laysel)/4)
      opt.laytime.pos(:,2)-(opt.laytime.height(laysel)/2)
      ]); % sort
    yTickLabel = {[.0 .25 .75 1] .* range(opt.vlim) + opt.vlim(1)};
  end
  yTickLabel = repmat(yTickLabel, 1, length(chanindx));
  set(gca, 'yTick', yTick, 'yTickLabel', yTickLabel);
  
else
  % the following is implemented for 2column, 3column, etcetera.
  % it also works for topographic layouts, such as CTF151
  
  % determine channel indices into data outside of loop
  laysels = match_str(opt.laytime.label, opt.hdr.label);
  
  for i = 1:length(chanindx)
    datsel = i;
    laysel = laysels(i);
    
    if ~isempty(datsel) && ~isempty(laysel)
      
      lh = ft_plot_vector(tim, dat(datsel, :)', 'box', false, 'tag', 'timecourse', 'hpos', opt.laytime.pos(laysel,1), 'vpos', opt.laytime.pos(laysel,2), 'width', opt.laytime.width(laysel), 'height', opt.laytime.height(laysel), 'hlim', opt.hlim, 'vlim', opt.vlim, 'color', opt.linecolor(chanindx(i),:), 'linewidth', cfg.linewidth, 'style', cfg.linestyle);
      
      % store this data in the line object so that it can be displayed in the
      % data cursor (see subfunction cb_datacursortext below)
      setappdata(lh, 'ft_databrowser_linetype', 'channel');
      setappdata(lh, 'ft_databrowser_label', opt.hdr.label(chanindx(i)));
      setappdata(lh, 'ft_databrowser_xaxis', tim);
      setappdata(lh, 'ft_databrowser_yaxis', dat(datsel,:));
    end
  end
  
  % ticks are not supported with such a layout
  yTick = [];
  yTickLabel = [];
  yTickLabel = repmat(yTickLabel, 1, length(chanindx));
  set(gca, 'yTick', yTick, 'yTickLabel', yTickLabel);
  
end % if strcmp viewmode

if any(strcmp(cfg.viewmode, {'butterfly', 'component', 'vertical'}))
  nticks = 11;
  xTickLabel = cellstr(num2str( linspace(tim(1), tim(end), nticks)' , '%1.2f'))';
  xTick = linspace(ax(1), ax(2), nticks);
  if nsamplepad>0
    nlabindat = sum(linspace(tim(1), tim(end), nticks) < tim(end-nsamplepad));
    xTickLabel(nlabindat+1:end) = repmat({' '}, [1 nticks-nlabindat]);
  end
  set(gca, 'xTick', xTick, 'xTickLabel', xTickLabel)
  xlabel('time');
else
  set(gca, 'xTick', [], 'xTickLabel', [])
end

if strcmp(cfg.viewmode, 'component')
  % determine the position of each of the original channels for the topgraphy
  laychan = opt.layorg;
  
  % determine the position of each of the topographies
  laytopo.pos(:,1)  = opt.laytime.pos(:,1) - opt.laytime.width/2 - opt.laytime.height;
  laytopo.pos(:,2)  = opt.laytime.pos(:,2) + opt.laytime.height/2;
  laytopo.width     = opt.laytime.height;
  laytopo.height    = opt.laytime.height;
  laytopo.label     = opt.laytime.label;
  
  if ~isequal(opt.chanindx, chanindx)
    opt.chanindx = chanindx;
    
    %%%%%%%%%%%%%%%%%%%%%%%%%%%%%%%%%%%%%%%%%%%%%%%%%%%%%%%%%%%%%%%%%%%%%%%%%%%%%
    % fprintf('plotting component topographies...\n');
    %%%%%%%%%%%%%%%%%%%%%%%%%%%%%%%%%%%%%%%%%%%%%%%%%%%%%%%%%%%%%%%%%%%%%%%%%%%%%
    delete(findobj(h, 'tag', 'topography'));
    
    [sel1, sel2] = match_str(opt.orgdata.topolabel, laychan.label);
    chanx = laychan.pos(sel2,1);
    chany = laychan.pos(sel2,2);
    
    if strcmp(cfg.compscale, 'global')
      for i=1:length(chanindx) % loop through all components to get max and min
        zmin(i) = min(opt.orgdata.topo(sel1,chanindx(i)));
        zmax(i) = max(opt.orgdata.topo(sel1,chanindx(i)));
      end
      
      if strcmp(cfg.zlim, 'maxmin')
        zmin = min(zmin);
        zmax = max(zmax);
      elseif strcmp(cfg.zlim, 'maxabs')
        zmax = max([abs(zmin) abs(zmax)]);
        zmin = -zmax;
      else
        ft_error('configuration option for component scaling could not be recognized');
      end
    end
    
    for i=1:length(chanindx)
      % plot the topography of this component
      laysel = match_str(opt.laytime.label, opt.hdr.label(chanindx(i)));
      chanz = opt.orgdata.topo(sel1,chanindx(i));
      
      if strcmp(cfg.compscale, 'local')
        % compute scaling factors here
        if strcmp(cfg.zlim, 'maxmin')
          zmin = min(chanz);
          zmax = max(chanz);
        elseif strcmp(cfg.zlim, 'maxabs')
          zmax = max(abs(chanz));
          zmin = -zmax;
        end
      end
      
      % scaling
      chanz = (chanz - zmin) ./  (zmax- zmin);
      
      % laychan is the actual topo layout, in pixel units for .mat files
      % laytopo is a vertical layout determining where to plot each topo, with one entry per component
<<<<<<< HEAD
      
      opt = {'interpmethod', cfg.interpolation, ...
        'interplim',    cfg.interplimits, ...
        'gridscale',    cfg.gridscale, ...
        'outline',      laychan.outline, ...
        'shading',      cfg.shading, ...
        'isolines',     cfg.contournum, ...
        'mask',         laychan.mask, ...
        'tag',          'topography', ...
        'hpos',         laytopo.pos(laysel,1)-laytopo.width(laysel)/2, ...
        'vpos',         laytopo.pos(laysel,2)-laytopo.height(laysel)/2, ...
        'width',        laytopo.width(laysel), ...
        'height',       laytopo.height(laysel)};
=======
     
     plotopt = {
      'interpmethod', cfg.interpolation, ... 
      'interplim',    cfg.interplimits, ... 
      'gridscale',    cfg.gridscale, ... 
      'outline',      laychan.outline, ... 
      'shading',      cfg.shading, ... 
      'isolines',     cfg.contournum, ... 
      'mask',         laychan.mask, ... 
      'tag',          'topography', ... 
      'hpos',         laytopo.pos(laysel,1)-laytopo.width(laysel)/2, ... 
      'vpos',         laytopo.pos(laysel,2)-laytopo.height(laysel)/2, ... 
      'width',        laytopo.width(laysel), ... 
      'height',       laytopo.height(laysel)};
      
    
      ft_plot_topo(chanx, chany, chanz, plotopt{:});
>>>>>>> a80a9c89
      
      
      ft_plot_topo(chanx, chany, chanz, opt{:});
      % axis equal
      % drawnow
    end % for chanindx
    
    caxis([0 1]);
    
  end % if redraw_topo
  
  set(gca, 'yTick', [])
  
  ax(1) = min(laytopo.pos(:,1) - laytopo.width);
  ax(2) = max(opt.laytime.pos(:,1) + opt.laytime.width/2);
  ax(3) = min(opt.laytime.pos(:,2) - opt.laytime.height/2);
  ax(4) = max(opt.laytime.pos(:,2) + opt.laytime.height/2);
  % add white space to bottom and top so channels are not out-of-axis for the majority
  % NOTE: there is another spot above with the same code, which should be kept the same as this
  % determine amount of vertical padding using cfg.verticalpadding
  if ~isnumeric(cfg.verticalpadding) && strcmp(cfg.verticalpadding, 'auto')
    % determine amount of padding using the number of channels
    if numel(cfg.channel)<=6
      wsfac = 0;
    elseif numel(cfg.channel)>6 && numel(cfg.channel)<=10
      wsfac = 0.01 *  (ax(4)-ax(3));
    else
      wsfac = 0.02 *  (ax(4)-ax(3));
    end
  else
    wsfac = cfg.verticalpadding * (ax(4)-ax(3));
  end
  ax(3) = ax(3) - wsfac;
  ax(4) = ax(4) + wsfac;
  axis(ax)
end % plotting topographies

startim = tim(1);
if nsamplepad>0
  endtim = tim(end-nsamplepad);
else
  endtim = tim(end);
end

if ~strcmp(opt.trialviewtype, 'trialsegment')
  str = sprintf('%s %d/%d, time from %g to %g s', opt.trialviewtype, opt.trlop, size(opt.trlvis,1), startim, endtim);
else
  str = sprintf('trial %d/%d: segment: %d/%d , time from %g to %g s', opt.trllock, size(opt.trlorg,1), opt.trlop, size(opt.trlvis,1), startim, endtim);
end
title(str);

% possibly adds some responsiveness if the 'thing' is clogged
drawnow

% restore the originally selected list of channels, in case a set of
% additional fixed channels was selected
cfg.channel = userchan;

setappdata(h, 'opt', opt);
setappdata(h, 'cfg', cfg);
end % function redraw_cb

%%%%%%%%%%%%%%%%%%%%%%%%%%%%%%%%%%%%%%%%%%%%%%%%%%%%%%%%%%%%%%%%%%%%%%%%%%%%%%%%%%%%%%%%%%%%%%%%%%%%%%%%%%%%%%%%%%%%%%%%%%%%%%%%%%%%%%%%%%%%%%%%%%%%%%%%%%%%
% SUBFUNCTION
%%%%%%%%%%%%%%%%%%%%%%%%%%%%%%%%%%%%%%%%%%%%%%%%%%%%%%%%%%%%%%%%%%%%%%%%%%%%%%%%%%%%%%%%%%%%%%%%%%%%%%%%%%%%%%%%%%%%%%%%%%%%%%%%%%%%%%%%%%%%%%%%%%%%%%%%%%%%
function cursortext = cb_datacursortext(obj, event_obj)
pos = get(event_obj, 'Position');

linetype = getappdata(event_obj.Target, 'ft_databrowser_linetype');

if strcmp(linetype, 'event')
  cursortext = sprintf('%s = %d\nt = %g s', getappdata(event_obj.Target, 'ft_databrowser_eventtype'), getappdata(event_obj.Target, 'ft_databrowser_eventvalue'), getappdata(event_obj.Target, 'ft_databrowser_eventtime'));
elseif strcmp(linetype, 'channel')
  % get plotted x axis
  plottedX = get(event_obj.Target, 'xdata');
  
  % determine values of data at real x axis
  timeAxis = getappdata(event_obj.Target, 'ft_databrowser_xaxis');
  dataAxis = getappdata(event_obj.Target, 'ft_databrowser_yaxis');
  tInd = nearest(plottedX, pos(1));
  
  % get label
  chanLabel = getappdata(event_obj.Target, 'ft_databrowser_label');
  chanLabel = chanLabel{1};
  
  cursortext = sprintf('t = %g\n%s = %g', timeAxis(tInd), chanLabel, dataAxis(tInd));
else
  cursortext = '<no cursor available>';
  % explicitly tell the user there is no info because the x-axis and
  % y-axis do not correspond to real data values (both are between 0 and
  % 1 always)
end
end % function cb_datacursortext


%%%%%%%%%%%%%%%%%%%%%%%%%%%%%%%%%%%%%%%%%%%%%%%%%%%%%%%%%%%%%%%%%%%%%%%%%%%%%%%%%%%%%%%%%%%%%%%%%%%%%%%%%%%%%%%%%%%%%%%%%%%%%%%%%%%%%%%%%%%%%%%%%%%%%%%%%%%%
% SUBFUNCTION
%%%%%%%%%%%%%%%%%%%%%%%%%%%%%%%%%%%%%%%%%%%%%%%%%%%%%%%%%%%%%%%%%%%%%%%%%%%%%%%%%%%%%%%%%%%%%%%%%%%%%%%%%%%%%%%%%%%%%%%%%%%%%%%%%%%%%%%%%%%%%%%%%%%%%%%%%%%%
function resize_cb(h, eventdata)

% check whether the current figure is the browser
if get(0, 'currentFigure') ~= h
  return
end

% get opt, set flg for redrawing channels, redraw
h = getparent(h);
opt = getappdata(h, 'opt');
opt.changedchanflg = true; % trigger for redrawing channel labels and preparing layout again (see bug 2065 and 2878)
setappdata(h, 'opt', opt);
redraw_cb(h,eventdata);

end % function resize_cb


%%%%%%%%%%%%%%%%%%%%%%%%%%%%%%%%%%%%%%%%%%%%%%%%%%%%%%%%%%%%%%%%%%%%%%%%%%%%%%%%%%%%%%%%%%%%%%%%%%%%%%%%%%%%%%%%%%%%%%%%%%%%%%%%%%%%%%%%%%%%%%%%%%%%%%%%%%%%
% SUBFUNCTION see also linecolor_common
%%%%%%%%%%%%%%%%%%%%%%%%%%%%%%%%%%%%%%%%%%%%%%%%%%%%%%%%%%%%%%%%%%%%%%%%%%%%%%%%%%%%%%%%%%%%%%%%%%%%%%%%%%%%%%%%%%%%%%%%%%%%%%%%%%%%%%%%%%%%%%%%%%%%%%%%%%%%
function color = colorcheck(color, n)
% define the mapping between color characters and RGB values
name = 'rgbcmywk';
rgb = [
  1 0 0
  0 1 0
  0 0 1
  0 1 1
  1 0 1
  1 1 0
  1 1 1
  0 0 0
  ];
% ensure that all colors are represented as RGB
if ischar(color)
  original = color;
  color = nan(length(original), 3);
  for i=1:length(original)
    color(i,:) = rgb(name==original(i),:);
  end
end
% ensure that there are enough colors
color = repmat(color, ceil(n/size(color,1)), 1);
color = color(1:n,:);
end % function colorcheck<|MERGE_RESOLUTION|>--- conflicted
+++ resolved
@@ -2080,9 +2080,9 @@
       
       % laychan is the actual topo layout, in pixel units for .mat files
       % laytopo is a vertical layout determining where to plot each topo, with one entry per component
-<<<<<<< HEAD
       
-      opt = {'interpmethod', cfg.interpolation, ...
+      plotopt = {
+        'interpmethod', cfg.interpolation, ...
         'interplim',    cfg.interplimits, ...
         'gridscale',    cfg.gridscale, ...
         'outline',      laychan.outline, ...
@@ -2094,28 +2094,8 @@
         'vpos',         laytopo.pos(laysel,2)-laytopo.height(laysel)/2, ...
         'width',        laytopo.width(laysel), ...
         'height',       laytopo.height(laysel)};
-=======
-     
-     plotopt = {
-      'interpmethod', cfg.interpolation, ... 
-      'interplim',    cfg.interplimits, ... 
-      'gridscale',    cfg.gridscale, ... 
-      'outline',      laychan.outline, ... 
-      'shading',      cfg.shading, ... 
-      'isolines',     cfg.contournum, ... 
-      'mask',         laychan.mask, ... 
-      'tag',          'topography', ... 
-      'hpos',         laytopo.pos(laysel,1)-laytopo.width(laysel)/2, ... 
-      'vpos',         laytopo.pos(laysel,2)-laytopo.height(laysel)/2, ... 
-      'width',        laytopo.width(laysel), ... 
-      'height',       laytopo.height(laysel)};
       
-    
       ft_plot_topo(chanx, chany, chanz, plotopt{:});
->>>>>>> a80a9c89
-      
-      
-      ft_plot_topo(chanx, chany, chanz, opt{:});
       % axis equal
       % drawnow
     end % for chanindx
