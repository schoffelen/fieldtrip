function varargout = ft_inside_vol(varargin)

% This function is a backward compatibility wrapper for existing MATLAB scripts
% that call a function that is not part of the FieldTrip toolbox any more.
%
<<<<<<< HEAD
% Use as
%   [inside] = ft_inside_vol(dippos, headmodel, ...)
%
% The input should be
%   dippos      = Nx3 matrix with dipole positions
%   headmodel   = structure with volume conductor model
% and the output is
%   inside      = boolean vector indicating for each dipole wether it is inside the source compartment
%
% Additional optional input arguments should be given in key value pairs and can include
%   inwardshift = number
%   grad        = structure with gradiometer information, used for localspheres
%   headshape   = structure with headshape, used for old CTF localspheres strategy

% Copyright (C) 2003-2016, Robert Oostenveld
%
% This file is part of FieldTrip, see http://www.fieldtriptoolbox.org
% for the documentation and details.
%
%    FieldTrip is free software: you can redistribute it and/or modify
%    it under the terms of the GNU General Public License as published by
%    the Free Software Foundation, either version 3 of the License, or
%    (at your option) any later version.
%
%    FieldTrip is distributed in the hope that it will be useful,
%    but WITHOUT ANY WARRANTY; without even the implied warranty of
%    MERCHANTABILITY or FITNESS FOR A PARTICULAR PURPOSE.  See the
%    GNU General Public License for more details.
%
%    You should have received a copy of the GNU General Public License
%    along with FieldTrip. If not, see <http://www.gnu.org/licenses/>.
%
% $Id$

% get the optional input arguments
grad        = ft_getopt(varargin, 'grad');
headshape   = ft_getopt(varargin, 'headshape');
inwardshift = ft_getopt(varargin, 'inwardshift');

% for backward compatibility
headmodel = fixpos(headmodel);

% determine the type of volume conduction model
switch ft_voltype(headmodel)
  
  case {'singlesphere' 'concentricspheres'}
    if ~isfield(headmodel, 'source')
      % locate the innermost compartment and remember it
      [dum, headmodel.source] = min(headmodel.r);
    end
    if isfield(headmodel, 'o')
      % shift dipole positions toward origin of sphere
      tmp = dippos - repmat(headmodel.o, size(dippos,1), 1);
    else
      tmp = dippos;
    end
    distance = sqrt(sum(tmp.^2, 2))-headmodel.r(headmodel.source);
    % positive if outside, negative if inside
    inside   = distance<0;
    
  case 'localspheres'
    if ~isempty(headshape) && ~isempty(grad)
      % use the specified headshape to construct the bounding triangulation
      [pos, tri] = headsurface(headmodel, grad, 'headshape', headshape, 'inwardshift', inwardshift, 'surface', 'skin');
      inside = bounding_mesh(dippos, pos, tri);
    elseif ~isempty(grad)
      % use the volume conductor model to construct an approximate headshape
      [pos, tri] = headsurface(headmodel, grad, 'inwardshift', inwardshift, 'surface', 'skin');
      inside = bounding_mesh(dippos, pos, tri);
    else
      % only check whether the dipole is in any of the spheres
      nspheres = size(headmodel.r,1);
      ndipoles = size(dippos,1);
      inside = zeros(ndipoles,1);
      for sph=1:nspheres
        % temporary shift dipole positions toward origin
        if isfield(headmodel, 'o')
          tmp = dippos - repmat(headmodel.o(sph,:), [ndipoles 1]);
        else
          tmp = dippos;
        end
        flag = (sqrt(sum(tmp.^2,2)) <= headmodel.r(sph));
        inside = inside + flag;
      end
      inside = inside>0;
    end
    
  case {'infinite' 'infinite_monopole'}
    % an empty headmodel in combination with gradiometers indicates a magnetic dipole
    % in an infinite vacuum, i.e. all dipoles can be considered to be inside
    inside = true(1,size(dippos,1));
    
  case {'halfspace', 'halfspace_monopole'}
    inside = false(1,size(dippos,1));
    for i = 1:size(dippos,1)
      pol = dippos(i,:);
      % condition of dipoles/monopoles falling in the non conductive halfspace
      inside(i) = acos(dot(headmodel.ori,(pol-headmodel.pos)./norm(pol-headmodel.pos))) >= pi/2;
    end
    
  case 'slab_monopole'
    inside = false(1,size(dippos,1));
    for i=1:size(dippos,1)
      pol = dippos(i,:);
      % condition of dipoles/monopoles falling in the non conductive halfspace
      % Attention: voxels on the boundary are automatically considered outside the strip
      instrip1  = acos(dot(headmodel.ori1,(pol-headmodel.pos1)./norm(pol-headmodel.pos1))) > pi/2;
      instrip2  = acos(dot(headmodel.ori2,(pol-headmodel.pos2)./norm(pol-headmodel.pos2))) > pi/2;
      inside(i) = instrip1 & instrip2;
    end
    
  case {'bem', 'dipoli', 'bemcp', 'openmeeg', 'asa', 'singleshell', 'neuromag'}
    % this is a model with a realistic shape described by a triangulated boundary
    [pos, tri] = headsurface(headmodel, [], 'inwardshift', inwardshift, 'surface', 'brain');
    inside = bounding_mesh(dippos, pos, tri);
    
  case {'simbio', 'duneuro'}
    % this is a model with hexaheders or tetraheders
    if isfield(headmodel, 'tet')
      % the subsequent code works both for tetraheders or hexaheders, but assumes the volume elements to be called "hex"
      headmodel.hex = headmodel.tet;
      headmodel = rmfield(headmodel, 'tet');
    end
    
    % determine the size of the relevant elements
    numhex = size(headmodel.hex,1);
    numpos = size(headmodel.pos,1);
    numdip = size(dippos,1);
    
    % FIXME we have to rethink which tissue types should be flagged as inside
    tissue = intersect({'gray', 'white', 'csf', 'brain'}, headmodel.tissuelabel);
    
    % determine all hexaheders that are labeled as brain
    insidehex = false(size(headmodel.tissue));
    for i=1:numel(tissue)
      fprintf('selecting dipole positions inside the ''%s'' tissue\n', tissue{i});
      insidehex = insidehex | (headmodel.tissue == find(strcmp(headmodel.tissuelabel, tissue{i})));
    end
    
    % prune the mesh, i.e. only retain hexaheders labeled as brain
    fprintf('pruning headmodel volume elements from %d to %d (%d%%)\n', numhex, sum(insidehex), round(100*sum(insidehex)/numhex));
    headmodel.hex    = headmodel.hex(insidehex,:);
    headmodel.tissue = headmodel.tissue(insidehex);
    numhex = sum(insidehex);
    clear insidehex
    
    % determine all vertices that are part of a hexaheder
    insidepos = false(numpos,1);
    insidepos(headmodel.hex) = true;
    
    % prune the mesh, i.e. only retain vertices that are part of a  hexaheder
    fprintf('pruning headmodel vertices from %d to %d (%d%%)\n', numpos, sum(insidepos), round(100*sum(insidepos)/numpos));
    headmodel.pos = headmodel.pos(insidepos,:);
    numpos = sum(insidepos);
    renumber = zeros(size(insidepos));
    renumber(insidepos) = 1:numpos;          % determine the mapping from original to pruned vertex indices
    headmodel.hex = renumber(headmodel.hex); % renumber the vertex indices
    clear insidepos renumber
    
    % construct a sparse matrix with the mapping between all hexaheders and vertices
    i = repmat(transpose(1:numhex), 1, size(headmodel.hex,2));
    j = headmodel.hex;
    s = ones(size(i));
    hex2pos = sparse(i(:),j(:),s(:),numhex,numpos);
    
    % determine the bounding box
    minpos = min(headmodel.pos,[],1);
    maxpos = max(headmodel.pos,[],1);
    insidedip = all(bsxfun(@ge, dippos, minpos),2) & all(bsxfun(@le, dippos, maxpos),2);
    fprintf('pruning dipole positions from %d to %d (%d%%)\n', numdip, sum(insidedip), round(100*sum(insidedip)/numdip));
    insidedip  = find( insidedip);
    dippos = dippos(insidedip,:);
    
    % find the nearest vertex for each of the dipoles
    dsearchn(headmodel.pos, dippos(1,:)); % call it once to precompile
    stopwatch = tic;
    dsearchn(headmodel.pos, dippos(1,:)); % call it once to estimate the time
    t = toc(stopwatch);
    fprintf('determining inside points, this takes about %d seconds\n', round(numdip*t));
    posindx = dsearchn(headmodel.pos, dippos);
    
    % The following code is only guaranteed to work with convex elements. Regular
    % hexahedra and tetrahedra are convex, and the adapted hexahedra we can use with
    % SIMBIO/Duneuro have to be convex as well.
    
    inside = false(1, numdip);
    % for each dipole determine whether it is inside one of the neighbouring hexaheders
    % this will be the case for all vertices that are inside the middle, but not at the edges
    for i=1:numel(insidedip)
      hexindx = find(hex2pos(:,posindx(i)));
      for j=1:numel(hexindx)
        posx = headmodel.pos(headmodel.hex(hexindx(j),:),1);
        posy = headmodel.pos(headmodel.hex(hexindx(j),:),2);
        posz = headmodel.pos(headmodel.hex(hexindx(j),:),3);
        pos = [posx posy posz];
        if isequal(convhull(pos), convhull([pos; dippos(i,:)]))
          inside(insidedip(i)) = true;
          break % out of the for-loop
        end % if
      end % for each hexaheder
    end % for each of the dipole positions
    
  otherwise
    ft_error('unrecognized volume conductor model');
end
=======
% Please update your code to make it future-proof.

oldname = mfilename;
newname = 'ft_inside_headmodel';

ft_warning('%s is only a backward compatibility wrapper, which will soon be removed. Please call %s instead.', upper(oldname), upper(newname));
>>>>>>> 3a1ce015

[varargout{1:nargout}] = feval(newname, varargin{:});<|MERGE_RESOLUTION|>--- conflicted
+++ resolved
@@ -3,219 +3,11 @@
 % This function is a backward compatibility wrapper for existing MATLAB scripts
 % that call a function that is not part of the FieldTrip toolbox any more.
 %
-<<<<<<< HEAD
-% Use as
-%   [inside] = ft_inside_vol(dippos, headmodel, ...)
-%
-% The input should be
-%   dippos      = Nx3 matrix with dipole positions
-%   headmodel   = structure with volume conductor model
-% and the output is
-%   inside      = boolean vector indicating for each dipole wether it is inside the source compartment
-%
-% Additional optional input arguments should be given in key value pairs and can include
-%   inwardshift = number
-%   grad        = structure with gradiometer information, used for localspheres
-%   headshape   = structure with headshape, used for old CTF localspheres strategy
-
-% Copyright (C) 2003-2016, Robert Oostenveld
-%
-% This file is part of FieldTrip, see http://www.fieldtriptoolbox.org
-% for the documentation and details.
-%
-%    FieldTrip is free software: you can redistribute it and/or modify
-%    it under the terms of the GNU General Public License as published by
-%    the Free Software Foundation, either version 3 of the License, or
-%    (at your option) any later version.
-%
-%    FieldTrip is distributed in the hope that it will be useful,
-%    but WITHOUT ANY WARRANTY; without even the implied warranty of
-%    MERCHANTABILITY or FITNESS FOR A PARTICULAR PURPOSE.  See the
-%    GNU General Public License for more details.
-%
-%    You should have received a copy of the GNU General Public License
-%    along with FieldTrip. If not, see <http://www.gnu.org/licenses/>.
-%
-% $Id$
-
-% get the optional input arguments
-grad        = ft_getopt(varargin, 'grad');
-headshape   = ft_getopt(varargin, 'headshape');
-inwardshift = ft_getopt(varargin, 'inwardshift');
-
-% for backward compatibility
-headmodel = fixpos(headmodel);
-
-% determine the type of volume conduction model
-switch ft_voltype(headmodel)
-  
-  case {'singlesphere' 'concentricspheres'}
-    if ~isfield(headmodel, 'source')
-      % locate the innermost compartment and remember it
-      [dum, headmodel.source] = min(headmodel.r);
-    end
-    if isfield(headmodel, 'o')
-      % shift dipole positions toward origin of sphere
-      tmp = dippos - repmat(headmodel.o, size(dippos,1), 1);
-    else
-      tmp = dippos;
-    end
-    distance = sqrt(sum(tmp.^2, 2))-headmodel.r(headmodel.source);
-    % positive if outside, negative if inside
-    inside   = distance<0;
-    
-  case 'localspheres'
-    if ~isempty(headshape) && ~isempty(grad)
-      % use the specified headshape to construct the bounding triangulation
-      [pos, tri] = headsurface(headmodel, grad, 'headshape', headshape, 'inwardshift', inwardshift, 'surface', 'skin');
-      inside = bounding_mesh(dippos, pos, tri);
-    elseif ~isempty(grad)
-      % use the volume conductor model to construct an approximate headshape
-      [pos, tri] = headsurface(headmodel, grad, 'inwardshift', inwardshift, 'surface', 'skin');
-      inside = bounding_mesh(dippos, pos, tri);
-    else
-      % only check whether the dipole is in any of the spheres
-      nspheres = size(headmodel.r,1);
-      ndipoles = size(dippos,1);
-      inside = zeros(ndipoles,1);
-      for sph=1:nspheres
-        % temporary shift dipole positions toward origin
-        if isfield(headmodel, 'o')
-          tmp = dippos - repmat(headmodel.o(sph,:), [ndipoles 1]);
-        else
-          tmp = dippos;
-        end
-        flag = (sqrt(sum(tmp.^2,2)) <= headmodel.r(sph));
-        inside = inside + flag;
-      end
-      inside = inside>0;
-    end
-    
-  case {'infinite' 'infinite_monopole'}
-    % an empty headmodel in combination with gradiometers indicates a magnetic dipole
-    % in an infinite vacuum, i.e. all dipoles can be considered to be inside
-    inside = true(1,size(dippos,1));
-    
-  case {'halfspace', 'halfspace_monopole'}
-    inside = false(1,size(dippos,1));
-    for i = 1:size(dippos,1)
-      pol = dippos(i,:);
-      % condition of dipoles/monopoles falling in the non conductive halfspace
-      inside(i) = acos(dot(headmodel.ori,(pol-headmodel.pos)./norm(pol-headmodel.pos))) >= pi/2;
-    end
-    
-  case 'slab_monopole'
-    inside = false(1,size(dippos,1));
-    for i=1:size(dippos,1)
-      pol = dippos(i,:);
-      % condition of dipoles/monopoles falling in the non conductive halfspace
-      % Attention: voxels on the boundary are automatically considered outside the strip
-      instrip1  = acos(dot(headmodel.ori1,(pol-headmodel.pos1)./norm(pol-headmodel.pos1))) > pi/2;
-      instrip2  = acos(dot(headmodel.ori2,(pol-headmodel.pos2)./norm(pol-headmodel.pos2))) > pi/2;
-      inside(i) = instrip1 & instrip2;
-    end
-    
-  case {'bem', 'dipoli', 'bemcp', 'openmeeg', 'asa', 'singleshell', 'neuromag'}
-    % this is a model with a realistic shape described by a triangulated boundary
-    [pos, tri] = headsurface(headmodel, [], 'inwardshift', inwardshift, 'surface', 'brain');
-    inside = bounding_mesh(dippos, pos, tri);
-    
-  case {'simbio', 'duneuro'}
-    % this is a model with hexaheders or tetraheders
-    if isfield(headmodel, 'tet')
-      % the subsequent code works both for tetraheders or hexaheders, but assumes the volume elements to be called "hex"
-      headmodel.hex = headmodel.tet;
-      headmodel = rmfield(headmodel, 'tet');
-    end
-    
-    % determine the size of the relevant elements
-    numhex = size(headmodel.hex,1);
-    numpos = size(headmodel.pos,1);
-    numdip = size(dippos,1);
-    
-    % FIXME we have to rethink which tissue types should be flagged as inside
-    tissue = intersect({'gray', 'white', 'csf', 'brain'}, headmodel.tissuelabel);
-    
-    % determine all hexaheders that are labeled as brain
-    insidehex = false(size(headmodel.tissue));
-    for i=1:numel(tissue)
-      fprintf('selecting dipole positions inside the ''%s'' tissue\n', tissue{i});
-      insidehex = insidehex | (headmodel.tissue == find(strcmp(headmodel.tissuelabel, tissue{i})));
-    end
-    
-    % prune the mesh, i.e. only retain hexaheders labeled as brain
-    fprintf('pruning headmodel volume elements from %d to %d (%d%%)\n', numhex, sum(insidehex), round(100*sum(insidehex)/numhex));
-    headmodel.hex    = headmodel.hex(insidehex,:);
-    headmodel.tissue = headmodel.tissue(insidehex);
-    numhex = sum(insidehex);
-    clear insidehex
-    
-    % determine all vertices that are part of a hexaheder
-    insidepos = false(numpos,1);
-    insidepos(headmodel.hex) = true;
-    
-    % prune the mesh, i.e. only retain vertices that are part of a  hexaheder
-    fprintf('pruning headmodel vertices from %d to %d (%d%%)\n', numpos, sum(insidepos), round(100*sum(insidepos)/numpos));
-    headmodel.pos = headmodel.pos(insidepos,:);
-    numpos = sum(insidepos);
-    renumber = zeros(size(insidepos));
-    renumber(insidepos) = 1:numpos;          % determine the mapping from original to pruned vertex indices
-    headmodel.hex = renumber(headmodel.hex); % renumber the vertex indices
-    clear insidepos renumber
-    
-    % construct a sparse matrix with the mapping between all hexaheders and vertices
-    i = repmat(transpose(1:numhex), 1, size(headmodel.hex,2));
-    j = headmodel.hex;
-    s = ones(size(i));
-    hex2pos = sparse(i(:),j(:),s(:),numhex,numpos);
-    
-    % determine the bounding box
-    minpos = min(headmodel.pos,[],1);
-    maxpos = max(headmodel.pos,[],1);
-    insidedip = all(bsxfun(@ge, dippos, minpos),2) & all(bsxfun(@le, dippos, maxpos),2);
-    fprintf('pruning dipole positions from %d to %d (%d%%)\n', numdip, sum(insidedip), round(100*sum(insidedip)/numdip));
-    insidedip  = find( insidedip);
-    dippos = dippos(insidedip,:);
-    
-    % find the nearest vertex for each of the dipoles
-    dsearchn(headmodel.pos, dippos(1,:)); % call it once to precompile
-    stopwatch = tic;
-    dsearchn(headmodel.pos, dippos(1,:)); % call it once to estimate the time
-    t = toc(stopwatch);
-    fprintf('determining inside points, this takes about %d seconds\n', round(numdip*t));
-    posindx = dsearchn(headmodel.pos, dippos);
-    
-    % The following code is only guaranteed to work with convex elements. Regular
-    % hexahedra and tetrahedra are convex, and the adapted hexahedra we can use with
-    % SIMBIO/Duneuro have to be convex as well.
-    
-    inside = false(1, numdip);
-    % for each dipole determine whether it is inside one of the neighbouring hexaheders
-    % this will be the case for all vertices that are inside the middle, but not at the edges
-    for i=1:numel(insidedip)
-      hexindx = find(hex2pos(:,posindx(i)));
-      for j=1:numel(hexindx)
-        posx = headmodel.pos(headmodel.hex(hexindx(j),:),1);
-        posy = headmodel.pos(headmodel.hex(hexindx(j),:),2);
-        posz = headmodel.pos(headmodel.hex(hexindx(j),:),3);
-        pos = [posx posy posz];
-        if isequal(convhull(pos), convhull([pos; dippos(i,:)]))
-          inside(insidedip(i)) = true;
-          break % out of the for-loop
-        end % if
-      end % for each hexaheder
-    end % for each of the dipole positions
-    
-  otherwise
-    ft_error('unrecognized volume conductor model');
-end
-=======
 % Please update your code to make it future-proof.
 
 oldname = mfilename;
 newname = 'ft_inside_headmodel';
 
 ft_warning('%s is only a backward compatibility wrapper, which will soon be removed. Please call %s instead.', upper(oldname), upper(newname));
->>>>>>> 3a1ce015
 
 [varargout{1:nargout}] = feval(newname, varargin{:});