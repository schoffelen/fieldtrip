--- conflicted
+++ resolved
@@ -1,11 +1,7 @@
 function test_example_realtime_classification
 
 % MEM 6gb
-<<<<<<< HEAD
-% WALLTIME 08:00:00
-=======
 % WALLTIME 04:00:00
->>>>>>> 9f55efde
 % DATA public
 
 %
