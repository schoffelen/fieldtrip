--- conflicted
+++ resolved
@@ -1,10 +1,6 @@
 function test_tutorial_headmodel_eeg_fem
 
-<<<<<<< HEAD
-% WALLTIME 08:00:00
-=======
 % WALLTIME 01:00:00
->>>>>>> 9f55efde
 % MEM 10gb
 % DEPENDENCY ft_prepare_headmodel ft_prepare_mesh ft_datatype_segmentation
 % DATA public
