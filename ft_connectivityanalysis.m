--- conflicted
+++ resolved
@@ -538,11 +538,7 @@
     clear sumdat;
   end
   hasjack = 1;
-<<<<<<< HEAD
-elseif hasrpt && ~(exist('debiaswpli', 'var') || exist('weightppc', 'var') || strcmp(cfg.method, 'powcorr_ortho') || strcmp(cfg.method, 'mi'))% || needrpt)
-=======
 elseif hasrpt && ~(exist('debiaswpli', 'var') || exist('weightppc', 'var') || any(strcmp({'powcorr_ortho';'mi'},cfg.method)))% || needrpt)
->>>>>>> d3d28ef0
   % create dof variable
   if isfield(data, 'dof')
     dof = data.dof;
@@ -924,18 +920,11 @@
         
         if ischar(cfg.refindx) && strcmp(cfg.refindx, 'all')
           outdimord = 'chan_chan';
-<<<<<<< HEAD
         elseif numel(cfg.refindx)==1 || numel(cfg.refchannel)==1,
           outdimord = 'chan';
         else
           
           %error('at present cfg.refindx should be either ''all'', or scalar');
-=======
-        elseif numel(cfg.refindx)==1
-          outdimord = 'chan';
-        else
-          ft_error('at present cfg.refindx should be either ''all'', or scalar');
->>>>>>> d3d28ef0
         end
         if numel(cfg.mi.lags)>1
           data.time = cfg.mi.lags./data.fsample;
