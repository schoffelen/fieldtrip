function [elec] = ft_electrodeplacement(cfg, varargin)

% FT_ELECTRODEPLACEMENT allows manual placement of electrodes on a MRI scan, CT scan
% or on a triangulated surface of the head. This function supports different methods.
%
% VOLUME - Navigate an orthographic display of a volume (e.g. CT or MRI scan), and
% assign an electrode label to the current crosshair location by clicking on a label
% in the eletrode list. You can undo the selection by clicking on the same label
% again. The electrode labels shown in the list can be prespecified using cfg.channel
% when calling ft_electrodeplacement. The zoom slider allows zooming in at the
% location of the crosshair. The intensity sliders allow thresholding the image's low
% and high values. The magnet feature transports the crosshair to the nearest peak
% intensity voxel, within a certain voxel radius of the selected location. The labels
% feature displays the labels of the selected electrodes within the orthoplot. The
% global feature allows toggling the view between all and near-crosshair
% markers. The scan feature allows toggling between scans when another scan
% is given as input.
%
% HEADSHAPE - Navigate a triangulated scalp (for EEG) or brain (for ECoG) surface,
% and assign an electrode location by clicking on the surface. The electrode is
% placed on the triangulation itself.
%
% 1020 - Starting from a triangulated scalp surface and the nasion, inion, left and
% right pre-auricular points, this automatically constructs and follows contours over
% the surface according to the 5% system. Electrodes are placed at certain relative
% distances along these countours. This is an extension of the 10-20 standard
% electrode placement system and includes the 20%, 10% and 5% locations. See
% "Oostenveld R, Praamstra P. The five percent electrode system for high-resolution
% EEG and ERP measurements. Clin Neurophysiol. 2001 Apr;112(4):713-9" for details.
%
% Use as
%   [elec] = ft_electrodeplacement(cfg, ct)
%   [elec] = ft_electrodeplacement(cfg, ct, mri, ..)
% where the input mri should be an anatomical CT or MRI volume, or
%   [elec] = ft_electrodeplacement(cfg, headshape)
% where the input headshape should be a surface triangulation.
%
% The configuration can contain the following options
<<<<<<< HEAD
%   cfg.method         = string representing the method for placing6.FT  the electrodes
%                        'mri'             interactively locate electrodes in a MRI or CT scan
=======
%   cfg.method         = string representing the method for placing the electrodes
%                        'volume'          interactively locate electrodes on three orthogonal slices of a MRI or CT scan
>>>>>>> 7c57ba87
%                        'headshape'       interactively locate electrodes on a head surface
%                        '1020'            automatically place electrodes on a head surface
%
% The following options apply to the mri method
%   cfg.parameter      = string, field in data (default = 'anatomy' if present in data)
%   cfg.channel        = Nx1 cell-array with selection of channels (default = {'1' '2' ...})
%   cfg.elec           = struct containing previously placed electrodes (this overwrites cfg.channel)
%   cfg.clim           = color range of the data (default = [0 1], i.e. the full range)
%   cfg.magtype        = string representing the 'magnet' type used for placing the electrodes
%                        'peakweighted'    place electrodes at weighted peak intensity voxel (default)
%                        'troughweighted'  place electrodes at weighted trough intensity voxel
%                        'peak'            place electrodes at peak intensity voxel (default)
%                        'trough'          place electrodes at trough intensity voxel
%                        'weighted'        place electrodes at center-of-mass
%   cfg.magradius      = number representing the radius for the cfg.magtype based search (default = 3)
%
% The following options apply to the 1020 method
%   cfg.fiducial.nas   = 1x3 vector with coordinates
%   cfg.fiducial.ini   = 1x3 vector with coordinates
%   cfg.fiducial.lpa   = 1x3 vector with coordinates
%   cfg.fiducial.rpa   = 1x3 vector with coordinates
%   cfg.feedback       = string, can be 'yes' or 'no' for detailled feedback (default = 'yes')
%
% See also FT_ELECTRODEREALIGN, FT_VOLUMEREALIGN, FT_VOLUMESEGMENT, FT_PREPARE_MESH

% Copyright (C) 2015-2017, Arjen Stolk, Sandon Griffin & Robert Oostenveld
%
% This file is part of FieldTrip, see http://www.fieldtriptoolbox.org
% for the documentation and details.
%
%    FieldTrip is free software: you can redistribute it and/or modify
%    it under the terms of the GNU General Public License as published by
%    the Free Software Foundation, either version 3 of the License, or
%    (at your option) any later version.
%
%    FieldTrip is distributed in the hope that it will be useful,
%    but WITHOUT ANY WARRANTY; without even the implied warranty of
%    MERCHANTABILITY or FITNESS FOR A PARTICULAR PURPOSE.  See the
%    GNU General Public License for more details.
%
%    You should have received a copy of the GNU General Public License
%    along with FieldTrip. If not, see <http://www.gnu.org/licenses/>.
%
% $Id$

% these are used by the ft_preamble/ft_postamble function and scripts
ft_revision = '$Id$';
ft_nargin   = nargin;
ft_nargout  = nargout;

% do the general setup of the function
ft_defaults
ft_preamble init
ft_preamble debug
ft_preamble loadvar mri
ft_preamble provenance mri
ft_preamble trackconfig

% the ft_abort variable is set to true or false in ft_preamble_init
if ft_abort
  return
end

% ensure that old and unsupported options are not being relied on by the end-user's script
% see http://bugzilla.fieldtriptoolbox.org/show_bug.cgi?id=2837
cfg = ft_checkconfig(cfg, 'renamed', {'viewdim', 'axisratio'});
cfg = ft_checkconfig(cfg, 'renamedval', {'method', 'mri', 'volume'});

% set the defaults
cfg.method        = ft_getopt(cfg, 'method');                  % volume, headshape, 1020
cfg.feedback      = ft_getopt(cfg, 'feedback',         'yes');
cfg.parameter     = ft_getopt(cfg, 'parameter',    'anatomy');
cfg.channel       = ft_getopt(cfg, 'channel',             []); % default will be determined further down {'1', '2', ...}
cfg.elec          = ft_getopt(cfg, 'elec',                []); % use previously placed electrodes
cfg.renderer      = ft_getopt(cfg, 'renderer',      'opengl');
% view options
cfg.clim          = ft_getopt(cfg, 'clim',             [0 1]); % initial volume intensity limit voxels
cfg.markerdist    = ft_getopt(cfg, 'markerdist',           5); % marker-slice distance view when ~global
% magnet options
cfg.magtype       = ft_getopt(cfg, 'magtype',         'peakweighted'); % detect weighted peaks or troughs
cfg.magradius     = ft_getopt(cfg, 'magradius',            3); % specify the physical unit radius
cfg.voxelratio    = ft_getopt(cfg, 'voxelratio',      'data'); % display size of the voxel, 'data' or 'square'
cfg.axisratio     = ft_getopt(cfg, 'axisratio',       'data'); % size of the axes of the three orthoplots, 'square', 'voxel', or 'data'

if isempty(cfg.method) && ~isempty(varargin)
  % the default determines on the input data
  switch ft_datatype(varargin{1})
    case 'volume'
      cfg.method = 'volume';
    case 'mesh'
      cfg.method = 'headshape';
    case 'source+mesh'
      cfg.method = 'headshape';  
  end
end

% check if the input data is valid for this function
switch cfg.method
  case 'volume'
    for v = 1:numel(varargin)
      mri{v} = ft_checkdata(varargin{v}, 'datatype', 'volume', 'feedback', 'yes', 'hascoordsys', 'yes', 'hasunit', 'yes');
    end
  case  {'headshape', '1020'}
    headshape = fixpos(varargin{1});
    headshape = ft_checkdata(headshape, 'hascoordsys', 'yes');
end

% set-up channels labels if possible
chanlabel = {}; chanstring = {};
markerlab = {}; markerpos = {};
if ~isempty(cfg.elec) % re-use previously placed (cfg.elec) electrodes
  for e = 1:numel(cfg.elec.label)
    chanlabel{end+1,1} = cfg.elec.label{e};
    chanstring{end+1} = ['<HTML><FONT color="black">' cfg.elec.label{e} '</FONT></HTML>']; % hmtl'ize
    
    markerlab{end+1,1} = cfg.elec.label{e};
    markerpos{end+1,1} = cfg.elec.elecpos(e,:);
  end
end
if ~isempty(cfg.channel) % use prespecified (cfg.channel) electrode labels
  for c = 1:numel(cfg.channel)
    if ~ismember(cfg.channel{c}, chanlabel) % avoid overlap between cfg.channel and elec.label
      chanlabel{end+1,1} = cfg.channel{c};
      chanstring{end+1} = ['<HTML><FONT color="silver">' cfg.channel{c} '</FONT></HTML>']; % hmtl'ize
      
      markerlab{end+1,1} = {};
      markerpos{end+1,1} = zeros(0,3);
    end
  end
end
if isempty(cfg.elec) && isempty(cfg.channel) % create electrode labels on-the-fly
  for c = 1:300
    chanlabel{end+1,1} = sprintf('%d', c);
    chanstring{end+1} = ['<HTML><FONT color="silver">' sprintf('%d', c) '</FONT></HTML>']; % hmtl'ize
    
    markerlab{end+1,1} = {};
    markerpos{end+1,1} = zeros(0,3);
  end
end

% draw the user-interfaces
switch cfg.method
  case 'headshape'
      
    % start building the figure
    h = figure(...
      'Name', mfilename,...
      'Units', 'normalized', ...
      'Color', [1 1 1], ...
      'Visible', 'on');
    set(h, 'windowbuttondownfcn', @cb_buttonpress);
    set(h, 'windowbuttonupfcn',   @cb_buttonrelease);
    set(h, 'windowkeypressfcn',   @cb_keyboard);
    set(h, 'CloseRequestFcn',     @cb_cleanup);
    set(h, 'renderer', cfg.renderer);  
    
    % electrode listbox
    h1 = uicontrol('Style', 'listbox', ...
      'Parent', h, ...
      'Value', [], 'Min', 0, 'Max', numel(chanstring), ...
      'Units', 'normalized', ...
      'FontSize', 12, ...
      'Position', [.8 0.001 .2 .5], ...
      'Callback', @cb_eleclistbox, ...
      'String', chanstring);

    h8 = uicontrol('Style', 'checkbox',...
      'Parent', h, ...
      'Value', 0, ...
      'String', 'Labels',...
      'Units', 'normalized', ...
      'Position', [.8 0.6 .2 .05],...
      'BackgroundColor', [1 1 1], ...
      'HandleVisibility', 'on', ...
      'Callback', @cb_labelsbutton);
    
    % give the user instructions
    disp('Use the mouse to click on the desired electrode positions');
    disp('Afterwards you may have to update the electrode labels');
    disp('Press "r" to delete the last point add');
    disp('Press "+/-" to zoom in/out');
    disp('Press "w/a/s/d" to rotate');
    disp('Press "q" when you are done');

    % plot the faces of the 2D or 3D triangulation
    if isfield(headshape, 'color');
      skin = 'none';
      ft_plot_mesh(headshape);
      view([90, 0]);
    else
      skin = [255 213 119]/255;
      cortex_light = [199 194 169]/255;
      ft_plot_mesh(headshape, 'facecolor', cortex_light, 'EdgeColor', 'none', 'facealpha',1);
      lighting gouraud
      material dull
      camlight 
    end

    % create structure to be passed to gui
    opt               = [];
    opt.method        = 'headshape'; % this is to use the same functionalities across volume and headshape
    opt.headshape     = headshape;
    opt.label         = chanlabel;
    opt.axes          = [h1 h8];
    opt.mainfig       = h;
    opt.quit          = false;
    opt.init          = true;
    opt.pos           = [0 0 0]; % middle of the scan, head coordinates (FIXME: this might mess up vertex findng, being an anchor)
    opt.showcrosshair = true;
    opt.showlabels    = false;
    opt.showmarkers   = true;
    opt.markerlab     = markerlab;
    opt.markerpos     = markerpos;
    opt.markerdist    = cfg.markerdist; % hidden option
    
    setappdata(h, 'opt', opt);
    
    while(opt.quit==0)
      uiwait(h);
      opt = getappdata(h, 'opt');
    end
    delete(h);
    
    % collect the results
    elec = keepfields(headshape, {'unit', 'coordsys'});
    elec.label    = {};
    elec.elecpos  = [];
    for i=1:length(opt.markerlab)
      if ~isempty(opt.markerlab{i,1})
        elec.label = [elec.label; opt.markerlab{i,1}];
        elec.elecpos = [elec.elecpos; opt.markerpos{i,1}];
      end
    end
    elec.chanpos = elec.elecpos;
    elec.tra = eye(size(elec.elecpos,1));
    
  case 'volume'
    
    % start building the figure
    h = figure(...
      'MenuBar', 'none',...
      'Name', mfilename,...
      'Units', 'normalized', ...
      'Color', [1 1 1], ...
      'Visible', 'on');
    set(h, 'windowbuttondownfcn', @cb_buttonpress);
    set(h, 'windowbuttonupfcn',   @cb_buttonrelease);
    set(h, 'windowkeypressfcn',   @cb_keyboard);
    set(h, 'CloseRequestFcn',     @cb_cleanup);
    set(h, 'renderer', cfg.renderer);
    
    % volume-dependent axis settings
    for v = 1:numel(mri)
      if strcmp(cfg.axisratio, 'voxel')
        % determine the number of voxels to be plotted along each axis
        axlen1 = mri{v}.dim(1);
        axlen2 = mri{v}.dim(2);
        axlen3 = mri{v}.dim(3);
      elseif strcmp(cfg.axisratio, 'data')
        % determine the length of the edges along each axis
        [cp_voxel, cp_head] = cornerpoints(mri{v}.dim, mri{v}.transform);
        axlen1 = norm(cp_head(2,:)-cp_head(1,:));
        axlen2 = norm(cp_head(4,:)-cp_head(1,:));
        axlen3 = norm(cp_head(5,:)-cp_head(1,:));
      elseif strcmp(cfg.axisratio, 'square')
        % the length of the axes should be equal
        axlen1 = 1;
        axlen2 = 1;
        axlen3 = 1;
      end
      
      % this is the size reserved for subplot h1, h2 and h3
      h1size(1) = 0.92*axlen1/(axlen1 + axlen2); % x
      h1size(2) = 0.92*axlen3/(axlen2 + axlen3); % z
      h2size(1) = 0.92*axlen2/(axlen1 + axlen2); % y
      h2size(2) = 0.92*axlen3/(axlen2 + axlen3); % z
      h3size(1) = 0.92*axlen1/(axlen1 + axlen2); % x
      h3size(2) = 0.92*axlen2/(axlen2 + axlen3); % y
      
      % axis handles will hold the anatomical functional if present, along with labels etc.
      h1 = axes('position', [0.02                0.02+0.04+h3size(2) h1size(1) h1size(2)]); % x z
      h2 = axes('position', [0.02+0.04+h1size(1) 0.02+0.04+h3size(2) h2size(1) h2size(2)]); % y z
      h3 = axes('position', [0.02                0.02                h3size(1) h3size(2)]); % x y
      
      set(h1, 'Tag', 'ik', 'Visible', 'off', 'XAxisLocation', 'top'); axis(h1, 'equal');
      set(h2, 'Tag', 'jk', 'Visible', 'off', 'YAxisLocation', 'right'); axis(h2, 'equal'); % after rotating in ft_plot_ortho this becomes top
      set(h3, 'Tag', 'ij', 'Visible', 'off'); axis(h3, 'equal');
      
      if strcmp(cfg.voxelratio, 'square')
        voxlen1 = 1;
        voxlen2 = 1;
        voxlen3 = 1;
      elseif strcmp(cfg.voxelratio, 'data')
        % the size of the voxel is scaled with the data
        [cp_voxel, cp_head] = cornerpoints(mri{v}.dim, mri{v}.transform);
        voxlen1 = norm(cp_head(2,:)-cp_head(1,:))/norm(cp_voxel(2,:)-cp_voxel(1,:));
        voxlen2 = norm(cp_head(4,:)-cp_head(1,:))/norm(cp_voxel(4,:)-cp_voxel(1,:));
        voxlen3 = norm(cp_head(5,:)-cp_head(1,:))/norm(cp_voxel(5,:)-cp_voxel(1,:));
      end
      
      %set(h1, 'DataAspectRatio', 1./[voxlen1 voxlen2 voxlen3]); % FIXME: this no longer works when using mri.transform with ft_plot_ortho (instead of eye(4));
      %set(h2, 'DataAspectRatio', 1./[voxlen1 voxlen2 voxlen3]);
      %set(h3, 'DataAspectRatio', 1./[voxlen1 voxlen2 voxlen3]);
      
      mri{v}.axes = [h1 h2 h3];
      mri{v}.h1size = h1size;
      mri{v}.h2size = h2size;
      mri{v}.h3size = h3size;
      mri{v}.clim = cfg.clim;
      mri{v}.slim = [.9 1]; % 90% - maximum
      
      dat = double(mri{v}.(cfg.parameter));
      dmin = min(dat(:));
      dmax = max(dat(:));
      mri{v}.dat = (dat-dmin)./(dmax-dmin); % range between 0 and 1
      clear dat dmin dmax
    end
    
    % intensity range sliders
    h45text = uicontrol('Style', 'text',...
      'String', 'Intensity',...
      'Units', 'normalized', ...
      'Position', [2*mri{1}.h1size(1)-0.02 mri{1}.h3size(2)-0.02 mri{1}.h1size(1)/4 0.04],...
      'BackgroundColor', [1 1 1], ...
      'HandleVisibility', 'on');
    
    h4 = uicontrol('Style', 'slider', ...
      'Parent', h, ...
      'Min', 0, 'Max', 1, ...
      'Value', cfg.clim(1), ...
      'Units', 'normalized', ...
      'Position', [2*mri{1}.h1size(1)-0.03 0.10+mri{1}.h3size(2)/3 0.05 mri{1}.h3size(2)/2-0.05], ...
      'Callback', @cb_minslider);
    
    h5 = uicontrol('Style', 'slider', ...
      'Parent', h, ...
      'Min', 0, 'Max', 1, ...
      'Value', cfg.clim(2), ...
      'Units', 'normalized', ...
      'Position', [2*mri{1}.h1size(1)+0.02 0.10+mri{1}.h3size(2)/3 0.05 mri{1}.h3size(2)/2-0.05], ...
      'Callback', @cb_maxslider);
    
    % java intensity range slider (dual-knob slider): the java component gives issues when wanting to
    % access the opt structure
    % [jRangeSlider] = com.jidesoft.swing.RangeSlider(0,1,cfg.clim(1),cfg.clim(2));  % min,max,low,high
    % [jRangeSlider, h4] = javacomponent(jRangeSlider, [], h);
    % set(h4, 'Units', 'normalized', 'Position', [0.05+h1size(1) 0.07 0.07 h3size(2)], 'Parent', h);
    % set(jRangeSlider, 'Orientation', 1, 'PaintTicks', true, 'PaintLabels', true, ...
    %     'Background', java.awt.Color.white, 'StateChangedCallback', @cb_intensityslider);
    
    % electrode listbox
    h6 = uicontrol('Style', 'listbox', ...
      'Parent', h, ...
      'Value', [], 'Min', 0, 'Max', numel(chanstring), ...
      'Units', 'normalized', ...
      'FontSize', 12, ...
      'Position', [mri{1}.h1size(1)+0.07 0.02 mri{1}.h2size(1)/2.5 mri{1}.h3size(2)], ...
      'Callback', @cb_eleclistbox, ...
      'String', chanstring);
    
    % switches / radio buttons
    h7text = uicontrol('Style', 'text',...
      'String', 'Magnet',...
      'Units', 'normalized', ...
      'Position', [2*mri{1}.h1size(1)-0.047 0.18 mri{1}.h1size(1)/3 0.04],...
      'BackgroundColor', [1 1 1], ...
      'HandleVisibility', 'on');
    
    h7 = uicontrol('Style', 'popupmenu',...
      'Parent', h, ...
      'Value', 4, ... % corresponding to magradius = 3 (see String)
      'String', {'0', '1', '2', '3', '4', '5'}, ...
      'Units', 'normalized', ...
      'Position', [2*mri{1}.h1size(1)-0.103 0.18 mri{1}.h1size(1)/4.25 0.04],...
      'BackgroundColor', [1 1 1], ...
      'HandleVisibility', 'on', ...
      'Callback', @cb_magnetbutton);
    radii = get(h7, 'String');
    if ~ismember(num2str(cfg.magradius), radii) % add user-specified radius to the list
      set(h7, 'String', [radii(:); num2str(cfg.magradius)]);
      set(h7, 'Value', numel(radii)+1);
    end
    
    h8 = uicontrol('Style', 'checkbox',...
      'Parent', h, ...
      'Value', 0, ...
      'String', 'Labels',...
      'Units', 'normalized', ...
      'Position', [2*mri{1}.h1size(1)-0.05 0.14 mri{1}.h1size(1)/3 0.04],...
      'BackgroundColor', [1 1 1], ...
      'HandleVisibility', 'on', ...
      'Callback', @cb_labelsbutton);
    
    h9 = uicontrol('Style', 'checkbox',...
      'Parent', h, ...
      'Value', 0, ...
      'String', 'Global',...
      'Units', 'normalized', ...
      'Position', [2*mri{1}.h1size(1)-0.05 0.10 mri{1}.h1size(1)/3 0.04],...
      'BackgroundColor', [1 1 1], ...
      'HandleVisibility', 'on', ...
      'Callback', @cb_globalbutton);
    
    hscatter = uicontrol('Style', 'checkbox',...
      'Parent', h, ...
      'Value', 0, ...
      'String', 'Scatter',...
      'Units', 'normalized', ...
      'Position', [2*mri{1}.h1size(1)-0.05 0.06 mri{1}.h1size(1)/3 0.04],...
      'BackgroundColor', [1 1 1], ...
      'HandleVisibility', 'on', ...
      'Callback', @cb_scatterbutton);
    
    hscan = uicontrol('Style', 'checkbox',...
      'Parent', h, ...
      'Value', 0, ...
      'String', 'CT/MRI',...
      'Units', 'normalized', ...
      'Position', [2*mri{1}.h1size(1)-0.05 0.02 mri{1}.h1size(1)/3 0.04],...
      'BackgroundColor', [1 1 1], ...
      'HandleVisibility', 'on', ...
      'Visible', 'off', ...
      'Callback', @cb_scanbutton);
    if numel(mri)>1; set(hscan, 'Visible', 'on'); end % only when two scans are given as input
    
    % zoom slider
    h10text = uicontrol('Style', 'text',...
      'String', 'Zoom',...
      'Units', 'normalized', ...
      'Position', [1.8*mri{1}.h1size(1)-0.04 mri{1}.h3size(2)-0.02 mri{1}.h1size(1)/4 0.04],...
      'BackgroundColor', [1 1 1], ...
      'HandleVisibility', 'on');
    
    h10 = uicontrol('Style', 'slider', ...
      'Parent', h, ...
      'Min', 0, 'Max', 0.9, ...
      'Value', 0, ...
      'Units', 'normalized', ...
      'Position', [1.8*mri{1}.h1size(1)-0.03 0.10+mri{1}.h3size(2)/3 0.05 mri{1}.h3size(2)/2-0.05], ...
      'SliderStep', [.1 .1], ...
      'Callback', @cb_zoomslider);
    
    % instructions to the user
    fprintf(strcat(...
      '1. Orthoplot viewing options:\n',...
      '   a. use the left mouse button to navigate the image, or\n',...
      '   b. use the arrow keys to increase or decrease the slice number by one\n',...
      '2. Orthoplot placement options:\n',...
      '   a. click an electrode label in the list to assign it to the crosshair location, or\n',...
      '   b. doubleclick a previously assigned electrode label to remove its marker\n',...
      '3. To finalize, close the window or press q on the keyboard\n', ...
      '4. See Stolk, Griffin et al. (2017) for further electrode processing options\n'));
    
    % create structure to be passed to gui
    opt               = [];
    opt.method        = 'volume'; % this is to use the same functionalities across volume and headshape 
    opt.label         = chanlabel;
    opt.axes          = [mri{1}.axes(1) mri{1}.axes(2) mri{1}.axes(3) h4 h5 h6 h7 h8 h9 h10 hscatter hscan];
    opt.mainfig       = h;
    opt.quit          = false;
    opt.update        = [1 1 1];
    opt.init          = true;
    opt.tag           = 'ik';
    opt.ana           = mri{1}.dat; % the plotted anatomy
    opt.mri           = mri;
    opt.currmri       = 1;
    opt.showcrosshair = true;
    opt.pos           = [0 0 0]; % middle of the scan, head coordinates
    opt.showlabels    = false;
    opt.magnet        = get(h7, 'Value');
    opt.magradius     = cfg.magradius;
    opt.magtype       = cfg.magtype;
    opt.showmarkers   = true;
    opt.global        = get(h9, 'Value'); % show all markers in the current slices
    opt.scatter       = get(hscatter, 'Value'); % additional scatterplot
    opt.scan          = get(hscan, 'Value'); % switch scans
    opt.slim          = [.9 1]; % 90% - maximum
    opt.markerlab     = markerlab;
    opt.markerpos     = markerpos;
    opt.markerdist    = cfg.markerdist; % hidden option
    opt.clim          = cfg.clim;
    opt.zoom          = 0;
    
    setappdata(h, 'opt', opt);
    cb_redraw(h);
    
    while(opt.quit==0)
      uiwait(h);
      opt = getappdata(h, 'opt');
    end
    delete(h);
    
    % collect the results
    elec = keepfields(mri{1}, {'unit', 'coordsys'});
    elec.label    = {};
    elec.elecpos  = [];
    for i=1:length(opt.markerlab)
      if ~isempty(opt.markerlab{i,1})
        elec.label = [elec.label; opt.markerlab{i,1}];
        elec.elecpos = [elec.elecpos; opt.markerpos{i,1}];
      end
    end
    elec.chanpos = elec.elecpos;
    elec.tra = eye(size(elec.elecpos,1));
    
  case '1020'
    
    % the placement procedure fails if the fiducials coincide with vertices
    dist = @(x, y) sqrt(sum(bsxfun(@minus, x, y).^2,2));
    tolerance = 0.1 * ft_scalingfactor('mm', headshape.unit);  % 0.1 mm
    nas = cfg.fiducial.nas;
    ini = cfg.fiducial.ini;
    lpa = cfg.fiducial.lpa;
    rpa = cfg.fiducial.rpa;
    if any(dist(headshape.pos, nas)<tolerance)
      ft_warning('Nasion coincides with headshape vertex, addding random displacement of about %f %s', tolerance, headshape.unit);
      nas = nas + tolerance*randn(1,3);
    end
    if any(dist(headshape.pos, ini)<tolerance)
      ft_warning('Inion coincides with headshape vertex, addding random displacement of about %f %s', tolerance, headshape.unit);
      ini = ini + tolerance*randn(1,3);
    end
    if any(dist(headshape.pos, lpa)<tolerance)
      ft_warning('LPA coincides with headshape vertex, addding random displacement of about %f %s', tolerance, headshape.unit);
      lpa = lpa + tolerance*randn(1,3);
    end
    if any(dist(headshape.pos, rpa)<tolerance)
      ft_warning('RPA coincides with headshape vertex, addding random displacement of about %f %s', tolerance, headshape.unit);
      rpa = rpa + tolerance*randn(1,3);
    end
    
    % place the electrodes automatically according to the fiducials
    [pos, lab] = elec1020_locate(headshape.pos, headshape.tri, nas, ini, lpa, rpa, istrue(cfg.feedback));
    % construct the output
    elec = keepfields(headshape, {'unit', 'coordsys'});
    elec.elecpos = pos;
    elec.label   = lab(:);
    
  otherwise
    ft_error('unsupported method ''%s''', cfg.method);
    
end % switch method

% do the general cleanup and bookkeeping at the end of the function
ft_postamble debug
ft_postamble trackconfig
ft_postamble previous   mri
ft_postamble provenance elec
ft_postamble history    elec
ft_postamble savevar    elec


%%%%%%%%%%%%%%%%%%%%%%%%%%%%%%%%%%%%%%%%%%%%%%%%%%%%%%%%%%%%%%%%%%%%%%%%%%%%%%%%%%%%%%%%%%%%%%%%%%%%%%%%%%%%%%%%%%%%%%%%%%%%%%%%%%%%%%%%%%%%%%%%%%%%%%%%%%%%
% SUBFUNCTION
%%%%%%%%%%%%%%%%%%%%%%%%%%%%%%%%%%%%%%%%%%%%%%%%%%%%%%%%%%%%%%%%%%%%%%%%%%%%%%%%%%%%%%%%%%%%%%%%%%%%%%%%%%%%%%%%%%%%%%%%%%%%%%%%%%%%%%%%%%%%%%%%%%%%%%%%%%%%
function cb_redraw(h, eventdata)

h   = getparent(h);
opt = getappdata(h, 'opt');

curr_ax = get(h, 'currentaxes');
tag = get(curr_ax, 'tag');

h1 = opt.axes(1);
h2 = opt.axes(2);
h3 = opt.axes(3);

if opt.init
  delete(findobj(opt.mainfig, 'Type', 'Surface')); % get rid of old orthos (to facilitate switching scans)
  ft_plot_ortho(opt.ana, 'transform', opt.mri{opt.currmri}.transform, 'location', opt.pos, 'style', 'subplot', 'parents', [h1 h2 h3], 'update', opt.update, 'doscale', false, 'clim', opt.clim, 'unit', opt.mri{opt.currmri}.unit);
  
  opt.anahandles = findobj(opt.mainfig, 'Type', 'Surface')';
  parenttag = get(opt.anahandles, 'parent');
  parenttag{1} = get(parenttag{1}, 'tag');
  parenttag{2} = get(parenttag{2}, 'tag');
  parenttag{3} = get(parenttag{3}, 'tag');
  [i1,i2,i3] = intersect(parenttag, {'ik';'jk';'ij'});
  opt.anahandles = opt.anahandles(i3(i2)); % seems like swapping the order
  opt.anahandles = opt.anahandles(:)';
  set(opt.anahandles, 'tag', 'ana');
  
  % for zooming purposes
  opt.axis = zeros(1,6);
  opt.axis = [opt.axes(1).XLim opt.axes(1).YLim opt.axes(1).ZLim];
else
  ft_plot_ortho(opt.ana, 'transform', opt.mri{opt.currmri}.transform, 'location', opt.pos, 'style', 'subplot', 'surfhandle', opt.anahandles, 'update', opt.update, 'doscale', false, 'clim', opt.clim, 'unit', opt.mri{opt.currmri}.unit);
  
  fprintf('==================================================================================\n');
  lab = 'crosshair';
  switch opt.mri{opt.currmri}.unit
    case 'mm'
      fprintf('%10s at [%.1f %.1f %.1f] %s\n', lab, opt.pos, opt.mri{opt.currmri}.unit);
    case 'cm'
      fprintf('%10s at [%.2f %.2f %.2f] %s\n', lab, opt.pos, opt.mri{opt.currmri}.unit);
    case 'm'
      fprintf('%10s at [%.4f %.4f %.4f] %s\n', lab, opt.pos, opt.mri{opt.currmri}.unit);
    otherwise
      fprintf('%10s at [%f %f %f] %s\n', lab, opt.pos, opt.mri{opt.currmri}.unit);
  end
end

% make the last current axes current again
sel = findobj('type', 'axes', 'tag',tag);
if ~isempty(sel)
  set(opt.mainfig, 'currentaxes', sel(1));
end

% zoom
xi = opt.pos(1);
yi = opt.pos(2);
zi = opt.pos(3);
xloadj = ((xi-opt.axis(1))-(xi-opt.axis(1))*opt.zoom);
xhiadj = ((opt.axis(2)-xi)-(opt.axis(2)-xi)*opt.zoom);
yloadj = ((yi-opt.axis(3))-(yi-opt.axis(3))*opt.zoom);
yhiadj = ((opt.axis(4)-yi)-(opt.axis(4)-yi)*opt.zoom);
zloadj = ((zi-opt.axis(5))-(zi-opt.axis(5))*opt.zoom);
zhiadj = ((opt.axis(6)-zi)-(opt.axis(6)-zi)*opt.zoom);
axis(h1, [xi-xloadj xi+xhiadj yi-yloadj yi+yhiadj zi-zloadj zi+zhiadj]);
axis(h2, [xi-xloadj xi+xhiadj yi-yloadj yi+yhiadj zi-zloadj zi+zhiadj]);
axis(h3, [xi-xloadj xi+xhiadj yi-yloadj yi+yhiadj]);

if opt.init
  % draw the crosshairs for the first time
  delete(findobj(opt.mainfig, 'Type', 'Line')); % get rid of old crosshairs (to facilitate switching scans)
  hch1 = ft_plot_crosshair([xi yi-yloadj zi], 'parent', h1, 'color', 'yellow'); % was [xi 1 zi], now corrected for zoom
  hch2 = ft_plot_crosshair([xi+xhiadj yi zi], 'parent', h2, 'color', 'yellow'); % was [opt.dim(1) yi zi], now corrected for zoom
  hch3 = ft_plot_crosshair([xi yi zi], 'parent', h3, 'color', 'yellow'); % was [xi yi opt.dim(3)], now corrected for zoom
  opt.handlescross  = [hch1(:)';hch2(:)';hch3(:)'];
  opt.redrawmarker = 1;
else
  % update the existing crosshairs, don't change the handles
  ft_plot_crosshair([xi yi-yloadj zi], 'handle', opt.handlescross(1, :));
  ft_plot_crosshair([xi+xhiadj yi zi], 'handle', opt.handlescross(2, :));
  ft_plot_crosshair([xi yi zi], 'handle', opt.handlescross(3, :));
end

if opt.showcrosshair
  set(opt.handlescross, 'Visible', 'on');
else
  set(opt.handlescross, 'Visible', 'off');
end

% draw markers
delete(findobj(h, 'Type', 'Line', 'Marker', '+')); % remove previous markers
delete(findobj(h, 'Type', 'text')); % remove previous labels
if opt.showmarkers
  idx = find(~cellfun(@isempty,opt.markerlab)); % non-empty markers
  if ~isempty(idx)
    for i=1:numel(idx)
      opt.markerlab_sel{i,1} = opt.markerlab{idx(i),1};
      opt.markerpos_sel(i,:) = opt.markerpos{idx(i),1};
    end
    
    tmp1 = opt.markerpos_sel(:,1);
    tmp2 = opt.markerpos_sel(:,2);
    tmp3 = opt.markerpos_sel(:,3);
    
    subplot(h1);
    if ~opt.global % filter markers distant to the current slice (N units and further)
      posj_idx = find( abs(tmp2 - repmat(yi,size(tmp2))) < opt.markerdist);
      posi = tmp1(posj_idx);
      posj = tmp2(posj_idx);
      posk = tmp3(posj_idx);
    else % plot all markers on the current slice
      posj_idx = 1:numel(tmp1);
      posi = tmp1;
      posj = tmp2;
      posk = tmp3;
    end
    if ~isempty(posi)
      hold on
      plot3(posi, repmat(yi-yloadj,size(posj)), posk, 'marker', '+', 'linestyle', 'none', 'color', 'r'); % [xi yi-yloadj zi]
      if opt.showlabels
        for i=1:numel(posj_idx)
          text(posi(i), yi-yloadj, posk(i), opt.markerlab_sel{posj_idx(i),1}, 'color', [1 .5 0]);
        end
      end
      hold off
    end
    
    subplot(h2);
    if ~opt.global % filter markers distant to the current slice (N units and further)
      posi_idx = find( abs(tmp1 - repmat(xi,size(tmp1))) < opt.markerdist);
      posi = tmp1(posi_idx);
      posj = tmp2(posi_idx);
      posk = tmp3(posi_idx);
    else % plot all markers on the current slice
      posi_idx = 1:numel(tmp1);
      posi = tmp1;
      posj = tmp2;
      posk = tmp3;
    end
    if ~isempty(posj)
      hold on
      plot3(repmat(xi+xhiadj,size(posi)), posj, posk, 'marker', '+', 'linestyle', 'none', 'color', 'r'); % [xi+xhiadj yi zi]
      if opt.showlabels
        for i=1:numel(posi_idx)
          text(posi(i)+xhiadj, posj(i), posk(i), opt.markerlab_sel{posi_idx(i),1}, 'color', [1 .5 0]);
        end
      end
      hold off
    end
    
    subplot(h3);
    if ~opt.global % filter markers distant to the current slice (N units and further)
      posk_idx = find( abs(tmp3 - repmat(zi,size(tmp3))) < opt.markerdist);
      posi = tmp1(posk_idx);
      posj = tmp2(posk_idx);
      posk = tmp3(posk_idx);
    else % plot all markers on the current slice
      posk_idx = 1:numel(tmp1);
      posi = tmp1;
      posj = tmp2;
      posk = tmp3;
    end
    if ~isempty(posk)
      hold on
      plot3(posi, posj, repmat(zi,size(posk)), 'marker', '+', 'linestyle', 'none', 'color', 'r'); % [xi yi zi]
      if opt.showlabels
        for i=1:numel(posk_idx)
          text(posi(i), posj(i), zi, opt.markerlab_sel{posk_idx(i),1}, 'color', [1 .5 0]);
        end
      end
      hold off
    end
  end % for all markers
end % if showmarkers

% do not initialize on the next call
opt.init = false;
setappdata(h, 'opt', opt);
set(h, 'currentaxes', curr_ax);

% also update the appendix
if isfield(opt, 'scatterfig')
  cb_scatterredraw(h);
  figure(h); % this switches back to mainfig
end

%%%%%%%%%%%%%%%%%%%%%%%%%%%%%%%%%%%%%%%%%%%%%%%%%%%%%%%%%%%%%%%%%%%%%%%%%%%%%%%%%%%%%%%%%%%%%%%%%%%%%%%%%%%%%%%%%%%%%%%%%%%%%%%%%%%%%%%%%%%%%%%%%%%%%%%%%%%%
% SUBFUNCTION
%%%%%%%%%%%%%%%%%%%%%%%%%%%%%%%%%%%%%%%%%%%%%%%%%%%%%%%%%%%%%%%%%%%%%%%%%%%%%%%%%%%%%%%%%%%%%%%%%%%%%%%%%%%%%%%%%%%%%%%%%%%%%%%%%%%%%%%%%%%%%%%%%%%%%%%%%%%%
function cb_scatterredraw(h, eventdata)

h   = getparent(h);
opt = getappdata(h, 'opt');

if opt.scatter % radiobutton on
  if ~isfield(opt, 'scatterfig') % if the figure does not yet exist, initiate
    opt.scatterfig = figure(...
      'Name', [mfilename ' appendix'],...
      'Units', 'normalized', ...
      'Color', [1 1 1], ...
      'Visible', 'on');
    set(opt.scatterfig, 'CloseRequestFcn', @cb_scattercleanup);
    opt.scatterfig_h1 = axes('position', [0.02 0.02 0.96 0.96]);
    set(opt.scatterfig_h1, 'DataAspectRatio', get(opt.axes(1), 'DataAspectRatio'));
    axis square; axis tight; axis off; view([90 0]);
    xlabel('x'); ylabel('y'); zlabel('z');
    
    % scatter range sliders
    opt.scatterfig_h23text = uicontrol('Style', 'text',...
      'String', 'Intensity',...
      'Units', 'normalized', ...
      'Position', [.85+0.03 .26 .1 0.04],...
      'BackgroundColor', [1 1 1], ...
      'HandleVisibility', 'on');
    
    opt.scatterfig_h2 = uicontrol('Style', 'slider', ...
      'Parent', opt.scatterfig, ...
      'Min', 0, 'Max', 1, ...
      'Value', opt.slim(1), ...
      'Units', 'normalized', ...
      'Position', [.85+.02 .06 .05 .2], ...
      'Callback', @cb_scatterminslider);
    
    opt.scatterfig_h3 = uicontrol('Style', 'slider', ...
      'Parent', opt.scatterfig, ...
      'Min', 0, 'Max', 1, ...
      'Value', opt.slim(2), ...
      'Units', 'normalized', ...
      'Position', [.85+.07 .06 .05 .2], ...
      'Callback', @cb_scattermaxslider);
    
    hskullstrip = uicontrol('Style', 'togglebutton', ...
      'Parent', opt.scatterfig, ...
      'String', 'Skullstrip', ...
      'Value', 0, ...
      'Units', 'normalized', ...
      'Position', [.88 .88 .1 .1], ...
      'HandleVisibility', 'on', ...
      'Callback', @cb_skullstrip);
    
    % datacursor mode options
    opt.scatterfig_dcm = datacursormode(opt.scatterfig);
    set(opt.scatterfig_dcm, ...
      'DisplayStyle', 'datatip', ...
      'SnapToDataVertex', 'off', ...
      'Enable', 'on', ...
      'UpdateFcn', @cb_scatter_dcm);
    
    % draw the crosshair for the first time
    opt.handlescross2 = ft_plot_crosshair(opt.pos, 'parent', opt.scatterfig_h1, 'color', 'blue');
    
    % instructions to the user
    fprintf(strcat(...
      '5. Scatterplot viewing options:\n',...
      '   a. use the Data Cursor, Rotate 3D, Pan, and Zoom tools to navigate to electrodes in 3D space\n'));
    
    opt.redrawscatter = 1;
    opt.redrawmarker = 1;
  end
  
  figure(opt.scatterfig); % make current figure
  
  if opt.redrawscatter
    delete(findobj('type', 'scatter')); % remove previous scatters
    msize = round(2000/opt.mri{opt.currmri}.dim(3)); % headsize (20 cm) / z slices
    inc = abs(opt.slim(2)-opt.slim(1))/4; % color increments
    for r = 1:4 % 4 color layers to encode peaks
      lim1 = opt.slim(1) + r*inc - inc;
      lim2 = opt.slim(1) + r*inc;
      voxind = find(opt.ana>lim1 & opt.ana<lim2);
      [x,y,z] = ind2sub(opt.mri{opt.currmri}.dim, voxind);
      pos = ft_warp_apply(opt.mri{opt.currmri}.transform, [x,y,z]);
      hold on; scatter3(pos(:,1),pos(:,2),pos(:,3),msize, 'Marker', 's', 'MarkerEdgeColor', 'none', 'MarkerFaceColor', [.8-(r*.2) .8-(r*.2) .8-(r*.2)]);
    end
    opt.redrawscatter = 0;
  end
  
  if opt.redrawmarker
    delete(findobj(opt.scatterfig, 'Type', 'line', 'Marker', '+')); % remove all scatterfig markers
    delete(findobj(opt.scatterfig, 'Type', 'text')); % remove all scatterfig labels
    if opt.showmarkers && isfield(opt, 'markerpos_sel') % plot the markers
      plot3(opt.markerpos_sel(:,1),opt.markerpos_sel(:,2),opt.markerpos_sel(:,3), 'marker', '+', 'linestyle', 'none', 'color', 'r'); % plot the markers
      if opt.showlabels
        for i=1:size(opt.markerpos_sel,1)
          text(opt.markerpos_sel(i,1), opt.markerpos_sel(i,2), opt.markerpos_sel(i,3), opt.markerlab_sel{i,1}, 'color', [1 .5 0]);
        end
      end
    end
    opt.redrawmarker = 0;
  end
  
  % update the existing crosshairs, don't change the handles
  ft_plot_crosshair([opt.pos], 'handle', opt.handlescross2);
  if opt.showcrosshair
    set(opt.handlescross2, 'Visible', 'on');
  else
    set(opt.handlescross2, 'Visible', 'off');
  end
  
end
setappdata(h, 'opt', opt);

%%%%%%%%%%%%%%%%%%%%%%%%%%%%%%%%%%%%%%%%%%%%%%%%%%%%%%%%%%%%%%%%%%%%%%%%%%%%%%%%%%%%%%%%%%%%%%%%%%%%%%%%%%%%%%%%%%%%%%%%%%%%%%%%%%%%%%%%%%%%%%%%%%%%%%%%%%%%
% SUBFUNCTION
%%%%%%%%%%%%%%%%%%%%%%%%%%%%%%%%%%%%%%%%%%%%%%%%%%%%%%%%%%%%%%%%%%%%%%%%%%%%%%%%%%%%%%%%%%%%%%%%%%%%%%%%%%%%%%%%%%%%%%%%%%%%%%%%%%%%%%%%%%%%%%%%%%%%%%%%%%%%
function cb_headshaperedraw(h, eventdata)

h   = getparent(h);
opt = getappdata(h, 'opt');

figure(h); % make current figure

delete(findobj(h, 'Type', 'line')); % remove all lines and markers
delete(findobj(h, 'Type', 'text')); % remove all labels
if opt.showmarkers
  idx = find(~cellfun(@isempty,opt.markerlab)); % non-empty markers
  if ~isempty(idx)
    for i=1:numel(idx)
      opt.markerlab_sel{i,1} = opt.markerlab{idx(i),1};
      opt.markerpos_sel(i,:) = opt.markerpos{idx(i),1};
    end
    hold on; plot3(opt.markerpos_sel(:,1),opt.markerpos_sel(:,2),opt.markerpos_sel(:,3), 'marker', '+', 'linestyle', 'none', 'color', 'r'); % plot the markers
    if opt.showlabels
      for i=1:size(opt.markerpos_sel,1)
        text(opt.markerpos_sel(i,1), opt.markerpos_sel(i,2), opt.markerpos_sel(i,3), opt.markerlab_sel{i,1}, 'color', [1 .5 0]);
      end
    end
  end
end

setappdata(h, 'opt', opt);

%%%%%%%%%%%%%%%%%%%%%%%%%%%%%%%%%%%%%%%%%%%%%%%%%%%%%%%%%%%%%%%%%%%%%%%%%%%%%%%%%%%%%%%%%%%%%%%%%%%%%%%%%%%%%%%%%%%%%%%%%%%%%%%%%%%%%%%%%%%%%%%%%%%%%%%%%%%%
% SUBFUNCTION
%%%%%%%%%%%%%%%%%%%%%%%%%%%%%%%%%%%%%%%%%%%%%%%%%%%%%%%%%%%%%%%%%%%%%%%%%%%%%%%%%%%%%%%%%%%%%%%%%%%%%%%%%%%%%%%%%%%%%%%%%%%%%%%%%%%%%%%%%%%%%%%%%%%%%%%%%%%%
function cb_keyboard(h, eventdata)

if isempty(eventdata)
  % determine the key that corresponds to the uicontrol element that was activated
  key = get(h, 'userdata');
else
  % determine the key that was pressed on the keyboard
  key = parseKeyboardEvent(eventdata);
end
% get focus back to figure
if ~strcmp(get(h, 'type'), 'figure')
  set(h, 'enable', 'off');
  drawnow;
  set(h, 'enable', 'on');
end

h   = getparent(h);
opt = getappdata(h, 'opt');

curr_ax = get(h, 'currentaxes');
tag     = get(curr_ax, 'tag');

if isempty(key)
  % this happens if you press the apple key
  key = '';
end

% the following code is largely shared with FT_SOURCEPLOT
switch key
  case {'' 'shift+shift' 'alt-alt' 'control+control' 'command-0'}
    % do nothing
    
  case '1'
    subplot(opt.axes(1));
    
  case '2'
    subplot(opt.axes(2));
    
  case '3'
    subplot(opt.axes(3));
    
  case 'q'
    setappdata(h, 'opt', opt);
    cb_cleanup(h);
    
  case 'g' % global/local elec view (h9) toggle
    if isequal(opt.global, 0)
      opt.global = 1;
      set(opt.axes(9), 'Value', 1);
    elseif isequal(opt.global, 1)
      opt.global = 0;
      set(opt.axes(9), 'Value', 0);
    end
    setappdata(h, 'opt', opt);
    cb_redraw(h);
    
  case 'l' % elec label view (h8) toggle
    if isequal(opt.showlabels, 0)
      opt.showlabels = 1;
      set(opt.axes(8), 'Value', 1);
    elseif isequal(opt.showlabels, 1)
      opt.showlabels = 0;
      set(opt.axes(8), 'Value', 0);
    end
    opt.redrawmarker = 1;
    setappdata(h, 'opt', opt);
    cb_redraw(h);
    
  case 'm' % magnet (h7) toggle
    if isequal(opt.magnet, 0)
      opt.magnet = 1;
      set(opt.axes(7), 'Value', 1);
    elseif isequal(opt.magnet, 1)
      opt.magnet = 0;
      set(opt.axes(7), 'Value', 0);
    end
    setappdata(h, 'opt', opt);
    
  case {28 29 30 31 'leftarrow' 'rightarrow' 'uparrow' 'downarrow'}
    % update the view to a new position
    if     strcmp(tag, 'ik') && (strcmp(key, 'i') || strcmp(key, 'uparrow')    || isequal(key, 30)), opt.pos(3) = opt.pos(3)+1; opt.update = [1 1 1]; %[0 0 1];
    elseif strcmp(tag, 'ik') && (strcmp(key, 'j') || strcmp(key, 'leftarrow')  || isequal(key, 28)), opt.pos(1) = opt.pos(1)-1; opt.update = [1 1 1]; %[0 1 0];
    elseif strcmp(tag, 'ik') && (strcmp(key, 'k') || strcmp(key, 'rightarrow') || isequal(key, 29)), opt.pos(1) = opt.pos(1)+1; opt.update = [1 1 1]; %[0 1 0];
    elseif strcmp(tag, 'ik') && (strcmp(key, 'm') || strcmp(key, 'downarrow')  || isequal(key, 31)), opt.pos(3) = opt.pos(3)-1; opt.update = [1 1 1]; %[0 0 1];
    elseif strcmp(tag, 'ij') && (strcmp(key, 'i') || strcmp(key, 'uparrow')    || isequal(key, 30)), opt.pos(2) = opt.pos(2)+1; opt.update = [1 1 1]; %[1 0 0];
    elseif strcmp(tag, 'ij') && (strcmp(key, 'j') || strcmp(key, 'leftarrow')  || isequal(key, 28)), opt.pos(1) = opt.pos(1)-1; opt.update = [1 1 1]; %[0 1 0];
    elseif strcmp(tag, 'ij') && (strcmp(key, 'k') || strcmp(key, 'rightarrow') || isequal(key, 29)), opt.pos(1) = opt.pos(1)+1; opt.update = [1 1 1]; %[0 1 0];
    elseif strcmp(tag, 'ij') && (strcmp(key, 'm') || strcmp(key, 'downarrow')  || isequal(key, 31)), opt.pos(2) = opt.pos(2)-1; opt.update = [1 1 1]; %[1 0 0];
    elseif strcmp(tag, 'jk') && (strcmp(key, 'i') || strcmp(key, 'uparrow')    || isequal(key, 30)), opt.pos(3) = opt.pos(3)+1; opt.update = [1 1 1]; %[0 0 1];
    elseif strcmp(tag, 'jk') && (strcmp(key, 'j') || strcmp(key, 'leftarrow')  || isequal(key, 28)), opt.pos(2) = opt.pos(2)-1; opt.update = [1 1 1]; %[1 0 0];
    elseif strcmp(tag, 'jk') && (strcmp(key, 'k') || strcmp(key, 'rightarrow') || isequal(key, 29)), opt.pos(2) = opt.pos(2)+1; opt.update = [1 1 1]; %[1 0 0];
    elseif strcmp(tag, 'jk') && (strcmp(key, 'm') || strcmp(key, 'downarrow')  || isequal(key, 31)), opt.pos(3) = opt.pos(3)-1; opt.update = [1 1 1]; %[0 0 1];
    else
      % do nothing
    end
    opt.pos = min(opt.pos(:)', opt.axis([2 4 6])); % avoid out-of-bounds
    opt.pos = max(opt.pos(:)', opt.axis([1 3 5]));
    
    setappdata(h, 'opt', opt);
    cb_redraw(h);
    
    % contrast scaling
  case {43 'shift+equal'}  % numpad +
    if isempty(opt.clim)
      opt.clim = [min(opt.ana(:)) max(opt.ana(:))];
    end
    % reduce color scale range by 10%
    cscalefactor = (opt.clim(2)-opt.clim(1))/10;
    %opt.clim(1) = opt.clim(1)+cscalefactor;
    opt.clim(2) = opt.clim(2)-cscalefactor;
    setappdata(h, 'opt', opt);
    cb_redraw(h);
    
  case {45 'shift+hyphen'} % numpad -
    if isempty(opt.clim)
      opt.clim = [min(opt.ana(:)) max(opt.ana(:))];
    end
    % increase color scale range by 10%
    cscalefactor = (opt.clim(2)-opt.clim(1))/10;
    %opt.clim(1) = opt.clim(1)-cscalefactor;
    opt.clim(2) = opt.clim(2)+cscalefactor;
    setappdata(h, 'opt', opt);
    cb_redraw(h);
    
  case 99  % 'c'
    opt.showcrosshair = ~opt.showcrosshair;
    setappdata(h, 'opt', opt);
    cb_redraw(h);
    
  case 102 % 'f' for fiducials
    opt.showmarkers = ~opt.showmarkers;
    opt.redrawmarker = 1;
    setappdata(h, 'opt', opt);
    cb_redraw(h);
    
  case 3 % right mouse click
    % add point to a list
    l1 = get(get(gca, 'xlabel'), 'string');
    l2 = get(get(gca, 'ylabel'), 'string');
    switch l1,
      case 'i'
        xc = d1;
      case 'j'
        yc = d1;
      case 'k'
        zc = d1;
    end
    switch l2,
      case 'i'
        xc = d2;
      case 'j'
        yc = d2;
      case 'k'
        zc = d2;
    end
    pnt = [pnt; xc yc zc];
    
  case 2 % middle mouse click
    l1 = get(get(gca, 'xlabel'), 'string');
    l2 = get(get(gca, 'ylabel'), 'string');
    
    % remove the previous point
    if size(pnt,1)>0
      pnt(end,:) = [];
    end
    
    if l1=='i' && l2=='j'
      updatepanel = [1 2 3];
    elseif l1=='i' && l2=='k'
      updatepanel = [2 3 1];
    elseif l1=='j' && l2=='k'
      updatepanel = [3 1 2];
    end
    
  otherwise
    % do nothing
    
end % switch key

%%%%%%%%%%%%%%%%%%%%%%%%%%%%%%%%%%%%%%%%%%%%%%%%%%%%%%%%%%%%%%%%%%%%%%%%%%%%%%%%%%%%%%%%%%%%%%%%%%%%%%%%%%%%%%%%%%%%%%%%%%%%%%%%%%%%%%%%%%%%%%%%%%%%%%%%%%%%
% SUBFUNCTION
%%%%%%%%%%%%%%%%%%%%%%%%%%%%%%%%%%%%%%%%%%%%%%%%%%%%%%%%%%%%%%%%%%%%%%%%%%%%%%%%%%%%%%%%%%%%%%%%%%%%%%%%%%%%%%%%%%%%%%%%%%%%%%%%%%%%%%%%%%%%%%%%%%%%%%%%%%%%
function cb_buttonpress(h, eventdata)

h = getparent(h);
cb_getposition(h);
opt = getappdata(h, 'opt');
if strcmp(opt.method, 'volume') % only redraw volume/orthoplot
  switch get(h, 'selectiontype')
    case 'normal'
      % just update to new position, nothing else to be done here
      cb_redraw(h);
    case 'alt'
      set(h, 'windowbuttonmotionfcn', @cb_tracemouse);
      cb_redraw(h);
    otherwise
  end
end

%%%%%%%%%%%%%%%%%%%%%%%%%%%%%%%%%%%%%%%%%%%%%%%%%%%%%%%%%%%%%%%%%%%%%%%%%%%%%%%%%%%%%%%%%%%%%%%%%%%%%%%%%%%%%%%%%%%%%%%%%%%%%%%%%%%%%%%%%%%%%%%%%%%%%%%%%%%%
% SUBFUNCTION
%%%%%%%%%%%%%%%%%%%%%%%%%%%%%%%%%%%%%%%%%%%%%%%%%%%%%%%%%%%%%%%%%%%%%%%%%%%%%%%%%%%%%%%%%%%%%%%%%%%%%%%%%%%%%%%%%%%%%%%%%%%%%%%%%%%%%%%%%%%%%%%%%%%%%%%%%%%%
function cb_buttonrelease(h, eventdata)

set(h, 'windowbuttonmotionfcn', '');

%%%%%%%%%%%%%%%%%%%%%%%%%%%%%%%%%%%%%%%%%%%%%%%%%%%%%%%%%%%%%%%%%%%%%%%%%%%%%%%%%%%%%%%%%%%%%%%%%%%%%%%%%%%%%%%%%%%%%%%%%%%%%%%%%%%%%%%%%%%%%%%%%%%%%%%%%%%%
% SUBFUNCTION
%%%%%%%%%%%%%%%%%%%%%%%%%%%%%%%%%%%%%%%%%%%%%%%%%%%%%%%%%%%%%%%%%%%%%%%%%%%%%%%%%%%%%%%%%%%%%%%%%%%%%%%%%%%%%%%%%%%%%%%%%%%%%%%%%%%%%%%%%%%%%%%%%%%%%%%%%%%%
function cb_tracemouse(h, eventdata)

h = getparent(h);
cb_getposition(h);
cb_redraw(h);

%%%%%%%%%%%%%%%%%%%%%%%%%%%%%%%%%%%%%%%%%%%%%%%%%%%%%%%%%%%%%%%%%%%%%%%%%%%%%%%%%%%%%%%%%%%%%%%%%%%%%%%%%%%%%%%%%%%%%%%%%%%%%%%%%%%%%%%%%%%%%%%%%%%%%%%%%%%%
% SUBFUNCTION
%%%%%%%%%%%%%%%%%%%%%%%%%%%%%%%%%%%%%%%%%%%%%%%%%%%%%%%%%%%%%%%%%%%%%%%%%%%%%%%%%%%%%%%%%%%%%%%%%%%%%%%%%%%%%%%%%%%%%%%%%%%%%%%%%%%%%%%%%%%%%%%%%%%%%%%%%%%%
function cb_getposition(h, eventdata)

h   = getparent(h);
opt = getappdata(h, 'opt');

if strcmp(opt.method, 'volume')
  curr_ax = get(h,       'currentaxes');
  tag = get(curr_ax, 'tag');
  if ~isempty(tag) && ~opt.init
    pos     = mean(get(curr_ax, 'currentpoint'));
    if strcmp(tag, 'ik')
      opt.pos([1 3])  = pos([1 3]);
      opt.update = [1 1 1];
    elseif strcmp(tag, 'ij')
      opt.pos([1 2])  = pos([1 2]);
      opt.update = [1 1 1];
    elseif strcmp(tag, 'jk')
      opt.pos([2 3])  = pos([2 3]);
      opt.update = [1 1 1];
    end
    opt.pos = min(opt.pos(:)', opt.axis([2 4 6])); % avoid out-of-bounds
    opt.pos = max(opt.pos(:)', opt.axis([1 3 5]));
  end
  if opt.magradius>0 % magnetize
    opt = magnetize(opt);
  end
elseif strcmp(opt.method, 'headshape')
  h2 = get(gca, 'children'); % get the object handles
  iscorrect = false(size(h2));
  for i=1:length(h2) % select the correct objects
    try
      pos = get(h2(i),'vertices');
      tri = get(h2(i),'faces');
      if ~isempty(opt.headshape) && isequal(opt.headshape.pos, pos) && isequal(opt.headshape.tri, tri)
        % it is the same object that the user has plotted before
        iscorrect(i) = true;
      elseif isempty(opt.headshape)
        % assume that it is the same object that the user has plotted before
        iscorrect(i) = true;
      end
    end
  end
  h2 = h2(iscorrect);
  opt.pos = select3d(h2)'; % enforce column direction
  if ~isempty(opt.pos)
    delete(findobj(h,'Type','Line','Marker','+','Color',[0 0 0])) % remove previous crosshairs
    hold on; plot3(opt.pos(:,1),opt.pos(:,2),opt.pos(:,3), 'marker', '+', 'linestyle', 'none', 'color', [0 0 0]); % plot the crosshair
  end
  %opt.pos = ft_select_point3d(opt.headshape, 'nearest', true, 'multiple', false, 'marker', '+'); % FIXME: this gets stuck in a loop waiting for any abritrary buttonpress
end
setappdata(h, 'opt', opt);

%%%%%%%%%%%%%%%%%%%%%%%%%%%%%%%%%%%%%%%%%%%%%%%%%%%%%%%%%%%%%%%%%%%%%%%%%%%%%%%%%%%%%%%%%%%%%%%%%%%%%%%%%%%%%%%%%%%%%%%%%%%%%%%%%%%%%%%%%%%%%%%%%%%%%%%%%%%%
% SUBFUNCTION
%%%%%%%%%%%%%%%%%%%%%%%%%%%%%%%%%%%%%%%%%%%%%%%%%%%%%%%%%%%%%%%%%%%%%%%%%%%%%%%%%%%%%%%%%%%%%%%%%%%%%%%%%%%%%%%%%%%%%%%%%%%%%%%%%%%%%%%%%%%%%%%%%%%%%%%%%%%%
function cb_cleanup(h, eventdata)

opt = getappdata(h, 'opt');
if isfield(opt, 'scatterfig')
  cb_scattercleanup(opt.scatterfig);
end
opt.quit = true;
setappdata(h, 'opt', opt);
uiresume

%%%%%%%%%%%%%%%%%%%%%%%%%%%%%%%%%%%%%%%%%%%%%%%%%%%%%%%%%%%%%%%%%%%%%%%%%%%%%%%%%%%%%%%%%%%%%%%%%%%%%%%%%%%%%%%%%%%%%%%%%%%%%%%%%%%%%%%%%%%%%%%%%%%%%%%%%%%%
% SUBFUNCTION
%%%%%%%%%%%%%%%%%%%%%%%%%%%%%%%%%%%%%%%%%%%%%%%%%%%%%%%%%%%%%%%%%%%%%%%%%%%%%%%%%%%%%%%%%%%%%%%%%%%%%%%%%%%%%%%%%%%%%%%%%%%%%%%%%%%%%%%%%%%%%%%%%%%%%%%%%%%%
function h = getparent(h)
p = h;
while p~=0
  h = p;
  p = get(h, 'parent');
end

%%%%%%%%%%%%%%%%%%%%%%%%%%%%%%%%%%%%%%%%%%%%%%%%%%%%%%%%%%%%%%%%%%%%%%%%%%%%%%%%%%%%%%%%%%%%%%%%%%%%%%%%%%%%%%%%%%%%%%%%%%%%%%%%%%%%%%%%%%%%%%%%%%%%%%%%%%%%
% SUBFUNCTION
%%%%%%%%%%%%%%%%%%%%%%%%%%%%%%%%%%%%%%%%%%%%%%%%%%%%%%%%%%%%%%%%%%%%%%%%%%%%%%%%%%%%%%%%%%%%%%%%%%%%%%%%%%%%%%%%%%%%%%%%%%%%%%%%%%%%%%%%%%%%%%%%%%%%%%%%%%%%
function key = parseKeyboardEvent(eventdata)

key = eventdata.Key;
% handle possible numpad events (different for Windows and UNIX systems)
% NOTE: shift+numpad number does not work on UNIX, since the shift
% modifier is always sent for numpad events
if isunix()
  shiftInd = match_str(eventdata.Modifier, 'shift');
  if ~isnan(str2double(eventdata.Character)) && ~isempty(shiftInd)
    % now we now it was a numpad keystroke (numeric character sent AND
    % shift modifier present)
    key = eventdata.Character;
    eventdata.Modifier(shiftInd) = []; % strip the shift modifier
  end
elseif ispc()
  if strfind(eventdata.Key, 'numpad')
    key = eventdata.Character;d
  end
end

if ~isempty(eventdata.Modifier)
  key = [eventdata.Modifier{1} '+' key];
end

%%%%%%%%%%%%%%%%%%%%%%%%%%%%%%%%%%%%%%%%%%%%%%%%%%%%%%%%%%%%%%%%%%%%%%%%%%%%%%%%%%%%%%%%%%%%%%%%%%%%%%%%%%%%%%%%%%%%%%%%%%%%%%%%%%%%%%%%%%%%%%%%%%%%%%%%%%%%
% SUBFUNCTION
%%%%%%%%%%%%%%%%%%%%%%%%%%%%%%%%%%%%%%%%%%%%%%%%%%%%%%%%%%%%%%%%%%%%%%%%%%%%%%%%%%%%%%%%%%%%%%%%%%%%%%%%%%%%%%%%%%%%%%%%%%%%%%%%%%%%%%%%%%%%%%%%%%%%%%%%%%%%
function cb_minslider(h4, eventdata)

newlim = get(h4, 'value');
h = getparent(h4);
opt = getappdata(h, 'opt');
opt.clim(1) = newlim;
fprintf('contrast limits updated to [%.03f %.03f]\n', opt.clim);
setappdata(h, 'opt', opt);
cb_redraw(h);

%%%%%%%%%%%%%%%%%%%%%%%%%%%%%%%%%%%%%%%%%%%%%%%%%%%%%%%%%%%%%%%%%%%%%%%%%%%%%%%%%%%%%%%%%%%%%%%%%%%%%%%%%%%%%%%%%%%%%%%%%%%%%%%%%%%%%%%%%%%%%%%%%%%%%%%%%%%%
% SUBFUNCTION
%%%%%%%%%%%%%%%%%%%%%%%%%%%%%%%%%%%%%%%%%%%%%%%%%%%%%%%%%%%%%%%%%%%%%%%%%%%%%%%%%%%%%%%%%%%%%%%%%%%%%%%%%%%%%%%%%%%%%%%%%%%%%%%%%%%%%%%%%%%%%%%%%%%%%%%%%%%%
function cb_maxslider(h5, eventdata)

newlim = get(h5, 'value');
h = getparent(h5);
opt = getappdata(h, 'opt');
opt.clim(2) = newlim;
fprintf('contrast limits updated to [%.03f %.03f]\n', opt.clim);
setappdata(h, 'opt', opt);
cb_redraw(h);

%%%%%%%%%%%%%%%%%%%%%%%%%%%%%%%%%%%%%%%%%%%%%%%%%%%%%%%%%%%%%%%%%%%%%%%%%%%%%%%%%%%%%%%%%%%%%%%%%%%%%%%%%%%%%%%%%%%%%%%%%%%%%%%%%%%%%%%%%%%%%%%%%%%%%%%%%%%%
% SUBFUNCTION
%%%%%%%%%%%%%%%%%%%%%%%%%%%%%%%%%%%%%%%%%%%%%%%%%%%%%%%%%%%%%%%%%%%%%%%%%%%%%%%%%%%%%%%%%%%%%%%%%%%%%%%%%%%%%%%%%%%%%%%%%%%%%%%%%%%%%%%%%%%%%%%%%%%%%%%%%%%%
function cb_intensityslider(h4, eventdata) % java intensity range slider - not fully functional

loval = get(h4, 'value');
hival = get(h4, 'highvalue');
h = getparent(h4); % this fails: The name 'parent' is not an accessible property for an instance of class 'com.jidesoft.swing.RangeSlider'.
opt = getappdata(h, 'opt');
opt.clim = [loval hival];
setappdata(h, 'opt', opt);
cb_redraw(h);

%%%%%%%%%%%%%%%%%%%%%%%%%%%%%%%%%%%%%%%%%%%%%%%%%%%%%%%%%%%%%%%%%%%%%%%%%%%%%%%%%%%%%%%%%%%%%%%%%%%%%%%%%%%%%%%%%%%%%%%%%%%%%%%%%%%%%%%%%%%%%%%%%%%%%%%%%%%%
% SUBFUNCTION
%%%%%%%%%%%%%%%%%%%%%%%%%%%%%%%%%%%%%%%%%%%%%%%%%%%%%%%%%%%%%%%%%%%%%%%%%%%%%%%%%%%%%%%%%%%%%%%%%%%%%%%%%%%%%%%%%%%%%%%%%%%%%%%%%%%%%%%%%%%%%%%%%%%%%%%%%%%%
function cb_eleclistbox(h6, eventdata)

elecidx = get(h6, 'Value'); % chosen elec
listtopidx = get(h6, 'ListboxTop'); % ensure listbox does not move upon label selec
if ~isempty(elecidx)
  if numel(elecidx)>1
    fprintf('too many labels selected\n');
    return
  end
  eleclis = cellstr(get(h6, 'String')); % all labels
  eleclab = eleclis{elecidx}; % this elec's label
  
  h = getparent(h6);
  opt = getappdata(h, 'opt');
  
  % toggle electrode status and assign markers
  if strfind(eleclab, 'silver') % not yet, check
    fprintf('assigning marker %s\n', opt.label{elecidx,1});
    eleclab = regexprep(eleclab, '"silver"', '"black"'); % replace font color
    opt.markerlab{elecidx,1} = opt.label(elecidx,1); % assign marker label
    opt.markerpos{elecidx,1} = opt.pos; % assign marker position
  elseif strfind(eleclab, 'black') % already chosen before, move cusor to marker or uncheck
    if strcmp(get(h, 'SelectionType'), 'normal') % single click to move cursor to
      fprintf('moving cursor to marker %s\n', opt.label{elecidx,1});
      opt.pos = opt.markerpos{elecidx,1}; % move cursor to marker position
    elseif strcmp(get(h, 'SelectionType'), 'open') % double click to uncheck
      fprintf('removing marker %s\n', opt.label{elecidx,1});
      eleclab = regexprep(eleclab, '"black"', '"silver"'); % replace font color
      opt.markerlab{elecidx,1} = {}; % assign marker label
      opt.markerpos{elecidx,1} = []; % assign marker position
    end
  end
  
  % update plot
  eleclis{elecidx} = eleclab;
  set(h6, 'String', eleclis);
  set(h6, 'ListboxTop', listtopidx); % ensure listbox does not move upon label selec
  opt.redrawmarker = 1;
  setappdata(h, 'opt', opt);
  if strcmp(opt.method, 'volume')
    cb_redraw(h);
  elseif strcmp(opt.method, 'headshape')
    cb_headshaperedraw(h);
  end
end

%%%%%%%%%%%%%%%%%%%%%%%%%%%%%%%%%%%%%%%%%%%%%%%%%%%%%%%%%%%%%%%%%%%%%%%%%%%%%%%%%%%%%%%%%%%%%%%%%%%%%%%%%%%%%%%%%%%%%%%%%%%%%%%%%%%%%%%%%%%%%%%%%%%%%%%%%%%%
% SUBFUNCTION
%%%%%%%%%%%%%%%%%%%%%%%%%%%%%%%%%%%%%%%%%%%%%%%%%%%%%%%%%%%%%%%%%%%%%%%%%%%%%%%%%%%%%%%%%%%%%%%%%%%%%%%%%%%%%%%%%%%%%%%%%%%%%%%%%%%%%%%%%%%%%%%%%%%%%%%%%%%%
function cb_magnetbutton(h7, eventdata)

h = getparent(h7);
opt = getappdata(h, 'opt');
radii = get(h7, 'String');
opt.magradius = str2double(radii{get(h7, 'value')});
fprintf(' changed magnet radius to %.1f %s\n', opt.magradius, opt.mri{opt.currmri}.unit);
setappdata(h, 'opt', opt);

%%%%%%%%%%%%%%%%%%%%%%%%%%%%%%%%%%%%%%%%%%%%%%%%%%%%%%%%%%%%%%%%%%%%%%%%%%%%%%%%%%%%%%%%%%%%%%%%%%%%%%%%%%%%%%%%%%%%%%%%%%%%%%%%%%%%%%%%%%%%%%%%%%%%%%%%%%%%
% SUBFUNCTION
%%%%%%%%%%%%%%%%%%%%%%%%%%%%%%%%%%%%%%%%%%%%%%%%%%%%%%%%%%%%%%%%%%%%%%%%%%%%%%%%%%%%%%%%%%%%%%%%%%%%%%%%%%%%%%%%%%%%%%%%%%%%%%%%%%%%%%%%%%%%%%%%%%%%%%%%%%%%
function opt = magnetize(opt)

try
  pos = opt.pos;
  vox = round(ft_warp_apply(inv(opt.mri{opt.currmri}.transform), pos)); % head to vox coord (for indexing within anatomy)
  xsel = vox(1)+(-opt.magradius:opt.magradius);
  ysel = vox(2)+(-opt.magradius:opt.magradius);
  zsel = vox(3)+(-opt.magradius:opt.magradius);
  cubic = opt.ana(xsel, ysel, zsel);
  if strcmp(opt.magtype, 'peak')
    % find the peak intensity voxel within the cube
    [val, idx] = max(cubic(:));
    [ix, iy, iz] = ind2sub(size(cubic), idx);
  elseif strcmp(opt.magtype, 'trough')
    % find the trough intensity voxel within the cube
    [val, idx] = min(cubic(:));
    [ix, iy, iz] = ind2sub(size(cubic), idx);
  elseif strcmp(opt.magtype, 'weighted')
    % find the weighted center of mass in the cube
    dim = size(cubic);
    [X, Y, Z] = ndgrid(1:dim(1), 1:dim(2), 1:dim(3));
    cubic = cubic./sum(cubic(:));
    ix = (X(:)' * cubic(:));
    iy = (Y(:)' * cubic(:));
    iz = (Z(:)' * cubic(:));
  elseif strcmp(opt.magtype, 'peakweighted')    
    % find the peak intensity voxel and then the center of mass
    [val, idx] = max(cubic(:));
    [ix, iy, iz] = ind2sub(size(cubic), idx);
    vox = [ix, iy, iz] + vox - opt.magradius - 1; % move cursor to peak
    xsel = vox(1)+(-opt.magradius:opt.magradius);
    ysel = vox(2)+(-opt.magradius:opt.magradius);
    zsel = vox(3)+(-opt.magradius:opt.magradius);
    cubic = opt.ana(xsel, ysel, zsel);
    dim = size(cubic);
    [X, Y, Z] = ndgrid(1:dim(1), 1:dim(2), 1:dim(3));
    cubic = cubic./sum(cubic(:));  
    ix = (X(:)' * cubic(:));
    iy = (Y(:)' * cubic(:));
    iz = (Z(:)' * cubic(:));
  elseif strcmp(opt.magtype, 'troughweighted')    
    % find the peak intensity voxel and then the center of mass
    [val, idx] = min(cubic(:));
    [ix, iy, iz] = ind2sub(size(cubic), idx);
    vox = [ix, iy, iz] + vox - opt.magradius - 1; % move cursor to trough
    xsel = vox(1)+(-opt.magradius:opt.magradius);
    ysel = vox(2)+(-opt.magradius:opt.magradius);
    zsel = vox(3)+(-opt.magradius:opt.magradius);
    cubic = opt.ana(xsel, ysel, zsel);
    dim = size(cubic);
    [X, Y, Z] = ndgrid(1:dim(1), 1:dim(2), 1:dim(3));
    cubic = 1-cubic;
    cubic = cubic./(sum(cubic(:)));  
    ix = (X(:)' * cubic(:));
    iy = (Y(:)' * cubic(:));
    iz = (Z(:)' * cubic(:));
  end
  % adjust the indices for the selection
  voxadj = [ix, iy, iz] + vox - opt.magradius - 1; 
  opt.pos = ft_warp_apply(opt.mri{opt.currmri}.transform, voxadj);
  fprintf('==================================================================================\n');
  fprintf(' clicked at [%.1f %.1f %.1f], %s magnetized adjustment [%.1f %.1f %.1f] %s\n', pos, opt.magtype, opt.pos-pos, opt.mri{opt.currmri}.unit);
catch
  % this fails if the selection is at the edge of the volume
end

%%%%%%%%%%%%%%%%%%%%%%%%%%%%%%%%%%%%%%%%%%%%%%%%%%%%%%%%%%%%%%%%%%%%%%%%%%%%%%%%%%%%%%%%%%%%%%%%%%%%%%%%%%%%%%%%%%%%%%%%%%%%%%%%%%%%%%%%%%%%%%%%%%%%%%%%%%%%
% SUBFUNCTION
%%%%%%%%%%%%%%%%%%%%%%%%%%%%%%%%%%%%%%%%%%%%%%%%%%%%%%%%%%%%%%%%%%%%%%%%%%%%%%%%%%%%%%%%%%%%%%%%%%%%%%%%%%%%%%%%%%%%%%%%%%%%%%%%%%%%%%%%%%%%%%%%%%%%%%%%%%%%
function cb_labelsbutton(h8, eventdata)

h = getparent(h8);
opt = getappdata(h, 'opt');
opt.showlabels = get(h8, 'value');
opt.redrawmarker = 1;
setappdata(h, 'opt', opt);
if strcmp(opt.method, 'volume')
  cb_redraw(h);
elseif strcmp(opt.method, 'headshape')
  cb_headshaperedraw(h);
end

%%%%%%%%%%%%%%%%%%%%%%%%%%%%%%%%%%%%%%%%%%%%%%%%%%%%%%%%%%%%%%%%%%%%%%%%%%%%%%%%%%%%%%%%%%%%%%%%%%%%%%%%%%%%%%%%%%%%%%%%%%%%%%%%%%%%%%%%%%%%%%%%%%%%%%%%%%%%
% SUBFUNCTION
%%%%%%%%%%%%%%%%%%%%%%%%%%%%%%%%%%%%%%%%%%%%%%%%%%%%%%%%%%%%%%%%%%%%%%%%%%%%%%%%%%%%%%%%%%%%%%%%%%%%%%%%%%%%%%%%%%%%%%%%%%%%%%%%%%%%%%%%%%%%%%%%%%%%%%%%%%%%
function cb_globalbutton(h9, eventdata)

h = getparent(h9);
opt = getappdata(h, 'opt');
opt.global = get(h9, 'value');
setappdata(h, 'opt', opt);
cb_redraw(h);

%%%%%%%%%%%%%%%%%%%%%%%%%%%%%%%%%%%%%%%%%%%%%%%%%%%%%%%%%%%%%%%%%%%%%%%%%%%%%%%%%%%%%%%%%%%%%%%%%%%%%%%%%%%%%%%%%%%%%%%%%%%%%%%%%%%%%%%%%%%%%%%%%%%%%%%%%%%%
% SUBFUNCTION
%%%%%%%%%%%%%%%%%%%%%%%%%%%%%%%%%%%%%%%%%%%%%%%%%%%%%%%%%%%%%%%%%%%%%%%%%%%%%%%%%%%%%%%%%%%%%%%%%%%%%%%%%%%%%%%%%%%%%%%%%%%%%%%%%%%%%%%%%%%%%%%%%%%%%%%%%%%%
function cb_zoomslider(h10, eventdata)

h = getparent(h10);
opt = getappdata(h, 'opt');
opt.zoom = round(get(h10, 'value')*10)/10;
setappdata(h, 'opt', opt);
cb_redraw(h);

%%%%%%%%%%%%%%%%%%%%%%%%%%%%%%%%%%%%%%%%%%%%%%%%%%%%%%%%%%%%%%%%%%%%%%%%%%%%%%%%%%%%%%%%%%%%%%%%%%%%%%%%%%%%%%%%%%%%%%%%%%%%%%%%%%%%%%%%%%%%%%%%%%%%%%%%%%%%
% SUBFUNCTION
%%%%%%%%%%%%%%%%%%%%%%%%%%%%%%%%%%%%%%%%%%%%%%%%%%%%%%%%%%%%%%%%%%%%%%%%%%%%%%%%%%%%%%%%%%%%%%%%%%%%%%%%%%%%%%%%%%%%%%%%%%%%%%%%%%%%%%%%%%%%%%%%%%%%%%%%%%%%
function cb_scatterbutton(hscatter, eventdata)

h = getparent(hscatter);
opt = getappdata(h, 'opt');
opt.scatter = get(hscatter, 'value'); % update value
setappdata(h, 'opt', opt);
if isfield(opt, 'scatterfig') && ~opt.scatter % if already open but shouldn't, close it
  cb_scattercleanup(opt.scatterfig);
end
if opt.scatter
  cb_scatterredraw(h);
end

%%%%%%%%%%%%%%%%%%%%%%%%%%%%%%%%%%%%%%%%%%%%%%%%%%%%%%%%%%%%%%%%%%%%%%%%%%%%%%%%%%%%%%%%%%%%%%%%%%%%%%%%%%%%%%%%%%%%%%%%%%%%%%%%%%%%%%%%%%%%%%%%%%%%%%%%%%%%
% SUBFUNCTION
%%%%%%%%%%%%%%%%%%%%%%%%%%%%%%%%%%%%%%%%%%%%%%%%%%%%%%%%%%%%%%%%%%%%%%%%%%%%%%%%%%%%%%%%%%%%%%%%%%%%%%%%%%%%%%%%%%%%%%%%%%%%%%%%%%%%%%%%%%%%%%%%%%%%%%%%%%%%
function cb_scattercleanup(hObject, eventdata)

h = findobj('type', 'figure', 'name',mfilename);
opt = getappdata(h, 'opt');
opt.scatter = 0;
set(opt.axes(11), 'Value', 0);
opt = rmfield(opt, 'scatterfig');
setappdata(h, 'opt', opt);
delete(hObject);

%%%%%%%%%%%%%%%%%%%%%%%%%%%%%%%%%%%%%%%%%%%%%%%%%%%%%%%%%%%%%%%%%%%%%%%%%%%%%%%%%%%%%%%%%%%%%%%%%%%%%%%%%%%%%%%%%%%%%%%%%%%%%%%%%%%%%%%%%%%%%%%%%%%%%%%%%%%%
% SUBFUNCTION
%%%%%%%%%%%%%%%%%%%%%%%%%%%%%%%%%%%%%%%%%%%%%%%%%%%%%%%%%%%%%%%%%%%%%%%%%%%%%%%%%%%%%%%%%%%%%%%%%%%%%%%%%%%%%%%%%%%%%%%%%%%%%%%%%%%%%%%%%%%%%%%%%%%%%%%%%%%%
function cb_scatterminslider(h2, eventdata)

h = findobj('type', 'figure', 'name',mfilename);
opt = getappdata(h, 'opt');
opt.slim(1) = get(h2, 'value');
fprintf('scatter limits updated to [%.03f %.03f]\n', opt.slim);
opt.redrawscatter = 1;
setappdata(h, 'opt', opt);
cb_scatterredraw(h);

%%%%%%%%%%%%%%%%%%%%%%%%%%%%%%%%%%%%%%%%%%%%%%%%%%%%%%%%%%%%%%%%%%%%%%%%%%%%%%%%%%%%%%%%%%%%%%%%%%%%%%%%%%%%%%%%%%%%%%%%%%%%%%%%%%%%%%%%%%%%%%%%%%%%%%%%%%%%
% SUBFUNCTION
%%%%%%%%%%%%%%%%%%%%%%%%%%%%%%%%%%%%%%%%%%%%%%%%%%%%%%%%%%%%%%%%%%%%%%%%%%%%%%%%%%%%%%%%%%%%%%%%%%%%%%%%%%%%%%%%%%%%%%%%%%%%%%%%%%%%%%%%%%%%%%%%%%%%%%%%%%%%
function cb_scattermaxslider(h3, eventdata)

h = findobj('type', 'figure', 'name',mfilename);
opt = getappdata(h, 'opt');
opt.slim(2) = get(h3, 'value');
fprintf('scatter limits updated to [%.03f %.03f]\n', opt.slim);
opt.redrawscatter = 1;
setappdata(h, 'opt', opt);
cb_scatterredraw(h);

%%%%%%%%%%%%%%%%%%%%%%%%%%%%%%%%%%%%%%%%%%%%%%%%%%%%%%%%%%%%%%%%%%%%%%%%%%%%%%%%%%%%%%%%%%%%%%%%%%%%%%%%%%%%%%%%%%%%%%%%%%%%%%%%%%%%%%%%%%%%%%%%%%%%%%%%%%%%
% SUBFUNCTION
%%%%%%%%%%%%%%%%%%%%%%%%%%%%%%%%%%%%%%%%%%%%%%%%%%%%%%%%%%%%%%%%%%%%%%%%%%%%%%%%%%%%%%%%%%%%%%%%%%%%%%%%%%%%%%%%%%%%%%%%%%%%%%%%%%%%%%%%%%%%%%%%%%%%%%%%%%%%
function dcm_txt = cb_scatter_dcm(hObject, eventdata)

h = findobj('type', 'figure', 'name', mfilename);
opt = getappdata(h, 'opt');
opt.pos = get(eventdata, 'Position'); % current datamarker position
if strcmp(opt.method, 'volume') && opt.magradius>0 % magnetize
  opt = magnetize(opt);
end
dcm_txt = ['']; % ['index = [' num2str(opt.pos) ']'];

if strcmp(get(opt.scatterfig_dcm, 'Enable'), 'on') % update appl and figures
  setappdata(h, 'opt', opt);
  figure(h);
  if strcmp(opt.method, 'volume')
    cb_redraw(h);
  elseif strcmp(opt.method, 'headshape') 
    cb_headshaperedraw(h);
  end
end

%%%%%%%%%%%%%%%%%%%%%%%%%%%%%%%%%%%%%%%%%%%%%%%%%%%%%%%%%%%%%%%%%%%%%%%%%%%%%%%%%%%%%%%%%%%%%%%%%%%%%%%%%%%%%%%%%%%%%%%%%%%%%%%%%%%%%%%%%%%%%%%%%%%%%%%%%%%%
% SUBFUNCTION
%%%%%%%%%%%%%%%%%%%%%%%%%%%%%%%%%%%%%%%%%%%%%%%%%%%%%%%%%%%%%%%%%%%%%%%%%%%%%%%%%%%%%%%%%%%%%%%%%%%%%%%%%%%%%%%%%%%%%%%%%%%%%%%%%%%%%%%%%%%%%%%%%%%%%%%%%%%%
function cb_skullstrip(hObject, eventdata)

h = findobj('type', 'figure', 'name',mfilename);
opt = getappdata(h, 'opt');
if get(hObject, 'value') && ~isfield(opt.mri{opt.currmri}, 'dat_strip') % skullstrip
  fprintf('stripping the skull - this could take a few minutes\n')
  tmp = keepfields(opt.mri{opt.currmri}, {'anatomy', 'dim', 'coordsys', 'unit', 'transform'});
  cfg = [];
  cfg.output = 'skullstrip';
  seg = ft_volumesegment(cfg, tmp);
  dmin = min(seg.anatomy(:));
  dmax = max(seg.anatomy(:));
  opt.mri{opt.currmri}.dat_strip = (seg.anatomy-dmin)./(dmax-dmin); % range between 0 and 1
  opt.ana = opt.mri{opt.currmri}.dat_strip; % overwrite with skullstrip
  clear seg tmp dmin dmax
elseif ~get(hObject, 'value') && isfield(opt.mri{opt.currmri}, 'dat_strip') % use original again
  opt.ana = opt.mri{opt.currmri}.dat;
elseif get(hObject, 'value') && isfield(opt.mri{opt.currmri}, 'dat_strip') % use skullstrip again
  opt.ana = opt.mri{opt.currmri}.dat_strip;
end
opt.redrawscatter = 1;
setappdata(h, 'opt', opt);
figure(h);
cb_redraw(h);

%%%%%%%%%%%%%%%%%%%%%%%%%%%%%%%%%%%%%%%%%%%%%%%%%%%%%%%%%%%%%%%%%%%%%%%%%%%%%%%%%%%%%%%%%%%%%%%%%%%%%%%%%%%%%%%%%%%%%%%%%%%%%%%%%%%%%%%%%%%%%%%%%%%%%%%%%%%%
% SUBFUNCTION
%%%%%%%%%%%%%%%%%%%%%%%%%%%%%%%%%%%%%%%%%%%%%%%%%%%%%%%%%%%%%%%%%%%%%%%%%%%%%%%%%%%%%%%%%%%%%%%%%%%%%%%%%%%%%%%%%%%%%%%%%%%%%%%%%%%%%%%%%%%%%%%%%%%%%%%%%%%%
function cb_scanbutton(hscan, eventdata)

h = getparent(hscan);
opt = getappdata(h, 'opt');
opt.scan = get(hscan, 'value');

opt.mri{opt.currmri}.clim = opt.clim; % store current scan's clim
opt.mri{opt.currmri}.slim = opt.slim; % store current scan's scatter clim

opt.currmri = opt.currmri+1; % rotate to next scan
if opt.currmri>numel(opt.mri)
  opt.currmri = 1; % restart at 1
end
opt.ana = opt.mri{opt.currmri}.dat;
opt.clim = opt.mri{opt.currmri}.clim; % use next scan's clim
set(opt.axes(4), 'Value', opt.clim(1)); % update minslider
set(opt.axes(5), 'Value', opt.clim(2)); % update maxslider
opt.slim = opt.mri{opt.currmri}.slim; % use next scan's scatter clim
opt.axes(1:3) = opt.mri{opt.currmri}.axes;
opt.init = true;

setappdata(h, 'opt', opt);
cb_redraw(h);




% FIXME: this function is located in plotting/private, hence not accessible
% to ft_electrodeplacement
function [pout, vout, viout, facevout, faceiout]  = select3d(obj)
%SELECT3D(H) Determines the selected point in 3-D data space.
%  P = SELECT3D determines the point, P, in data space corresponding 
%  to the current selection position. P is a point on the first 
%  patch or surface face intersected along the selection ray. If no 
%  face is encountered along the selection ray, P returns empty.
%
%  P = SELECT3D(H) constrains selection to graphics handle H and,
%  if applicable, any of its children. H can be a figure, axes, 
%  patch, or surface object.
%
%  [P V] = SELECT3D(...), V is the closest face or line vertex 
%  selected based on the figure's current object. 
%
%  [P V VI] = SELECT3D(...), VI is the index into the object's 
%  x,y,zdata properties corresponding to V, the closest face vertex 
%  selected.
%
%  [P V VI FACEV] = SELECT3D(...), FACE is an array of vertices 
%  corresponding to the face polygon containing P and V. 
%  
%  [P V VI FACEV FACEI] = SELECT3D(...), FACEI is the row index into 
%  the object's face array corresponding to FACE. For patch 
%  objects, the face array can be obtained by doing 
%  get(mypatch,'faces'). For surface objects, the face array 
%  can be obtained from the output of SURF2PATCH (see 
%  SURF2PATCH for more information).
%
%  RESTRICTIONS:
%  SELECT3D supports surface, patch, or line object primitives. For surface 
%  and patches, the algorithm assumes non-self-intersecting planar faces. 
%  For line objects, the algorithm always returns P as empty, and V will
%  be the closest vertex relative to the selection point. 
%
%  Example:
%
%  h = surf(peaks);
%  zoom(10);
%  disp('Click anywhere on the surface, then hit return')
%  pause
%  [p v vi face facei] = select3d;
%  marker1 = line('xdata',p(1),'ydata',p(2),'zdata',p(3),'marker','o',...
%                 'erasemode','xor','markerfacecolor','k');
%  marker2 = line('xdata',v(1),'ydata',v(2),'zdata',v(3),'marker','o',...
%                 'erasemode','xor','markerfacecolor','k');
%  marker2 = line('erasemode','xor','xdata',face(1,:),'ydata',face(2,:),...
%                 'zdata',face(3,:),'linewidth',10);
%  disp(sprintf('\nYou clicked at\nX: %.2f\nY: %.2f\nZ: %.2f',p(1),p(2),p(3)'))
%  disp(sprintf('\nThe nearest vertex is\nX: %.2f\nY: %.2f\nZ: %.2f',v(1),v(2),v(3)'))
% 
%  Version 1.2 2-15-02
%  Copyright Joe Conti 2002 
%  Send comments to jconti@mathworks.com
%
%  See also GINPUT, GCO.

% Output variables
pout = [];
vout = [];
viout = [];
facevout = [];
faceiout = [];

% other variables
ERRMSG = 'Input argument must be a valid graphics handle';
isline = false;
isperspective = false;

% Parse input arguments
if nargin<1
   obj = gco;
end

if isempty(obj) || ~ishandle(obj) || length(obj)~=1
    ft_error(ERRMSG);
end

% if obj is a figure
if strcmp(get(obj,'type'),'figure')
    fig = obj;
    ax = get(fig,'currentobject');
    currobj = get(fig,'currentobject');
    
    % bail out if not a child of the axes
    if ~strcmp(get(get(currobj,'parent'),'type'),'axes')
        return;
    end
    
% if obj is an axes
elseif strcmp(get(obj,'type'),'axes')
    ax = obj;
    fig = get(ax,'parent');
    currobj = get(fig,'currentobject');
    currax = get(currobj,'parent');
    
    % Bail out if current object is under an unspecified axes
    if ~isequal(ax,currax)
        return;
    end

% if obj is child of axes    
elseif strcmp(get(get(obj,'parent'),'type'),'axes')
    currobj = obj;
    ax = get(obj,'parent');
    fig = get(ax,'parent');
    
% Bail out
else 
    return
end

axchild = currobj;
obj_type = get(axchild,'type');
is_perspective = strcmp(get(ax,'projection'),'perspective');

%%%%%%%%%%%%%%%%%%%%%%%%%%%%%%%%%%%
%% Get projection transformation %%
%%%%%%%%%%%%%%%%%%%%%%%%%%%%%%%%%%%

% syntax not supported in old versions of MATLAB
[a b] = view(ax); 
xform = viewmtx(a,b);
if is_perspective
    ft_warning('%s does not support perspective axes projection.',mfilename);
    d = norm(camtarget(ax)-campos(ax))
    P = [1 0 0 0; 
         0 1 0 0;
         0 0 1 0;
         0 0 -1/d 1];
     xform = P*xform;
end

%%%%%%%%%%%%%%%%%%%%%%%%%%%%%%%%%%%%%%%%%%%%%%
%% Get vertex, face, and current point data %%
%%%%%%%%%%%%%%%%%%%%%%%%%%%%%%%%%%%%%%%%%%%%%%
cp = get(ax,'currentpoint')';

% If surface object
if strcmp(obj_type,'surface')
    % Get surface face and vertices
    fv = surf2patch(axchild);
    vert = fv.vertices;
    faces = fv.faces;
    
% If patch object
elseif strcmp(obj_type,'patch')
    vert = get(axchild,'vertices');
    faces = get(axchild,'faces');
    
% If line object     
elseif strcmp(obj_type,'line')
    xdata = get(axchild,'xdata');
    ydata = get(axchild,'ydata');
    zdata = get(axchild,'zdata');
    vert = [xdata', ydata',zdata'];
    faces = []; 
    isline = true;

% Ignore all other objects
else     
   return;
end
    
% Add z if empty
if size(vert,2)==2
   vert(:,3) = zeros(size(vert(:,2)));
   if isline
       zdata = vert(:,3);
   end
end

% NaN and Inf check 
nan_inf_test1 = isnan(faces) | isinf(faces);
nan_inf_test2 = isnan(vert) | isinf(vert);
if any(nan_inf_test1(:)) || any(nan_inf_test2(:))
    ft_warning('%s does not support NaNs or Infs in face/vertex data.',mfilename);
end

%%%%%%%%%%%%%%%%%%%%%%%%%%%%%%%%%%%%%
%% Normalize for data aspect ratio %%
%%%%%%%%%%%%%%%%%%%%%%%%%%%%%%%%%%%%%
dar = get(ax,'DataAspectRatio');

ncp(1,:) = cp(1,:)./dar(1);
ncp(2,:) = cp(2,:)./dar(2);
ncp(3,:) = cp(3,:)./dar(3);
ncp(4,:) = ones(size(ncp(3,:)));  

nvert(:,1) = vert(:,1)./dar(1);
nvert(:,2) = vert(:,2)./dar(2);
nvert(:,3) = vert(:,3)./dar(3);
nvert(:,4) = ones(size(nvert(:,3)));  

%%%%%%%%%%%%%%%%%%%%%%%%%%%%%%%%%%
%% Transform data to view space %%
%%%%%%%%%%%%%%%%%%%%%%%%%%%%%%%%%%
xvert = xform*nvert';  
xcp = xform*ncp; 

if is_perspective % normalize 4th dimension
    xcp(1,:) = xcp(1,:)./xcp(4,:);
    xcp(2,:) = xcp(2,:)./xcp(4,:);
    xcp(3,:) = xcp(3,:)./xcp(4,:);
    xcp(4,:) = xcp(4,:)./xcp(4,:);

    xvert(1,:) = xvert(1,:)./xvert(4,:);
    xvert(2,:) = xvert(2,:)./xvert(4,:);
    xvert(3,:) = xvert(3,:)./xvert(4,:);
    xvert(4,:) = xvert(4,:)./xvert(4,:);
end

% Ignore 3rd & 4th dimensions for crossing test 
xvert(4,:) = [];  
xvert(3,:) = [];
xcp(4,:) = []; 
xcp(3,:) = [];

% For debugging
% if 0    
%     ax1 = getappdata(ax,'testselect3d');
%     if isempty(ax1) | ~ishandle(ax1)
%         fig = figure; 
%         ax1 = axes;
%         axis(ax1,'equal');
%         setappdata(ax,'testselect3d',ax1);
%     end
%     cla(ax1);
%     patch('parent',ax1,'faces',faces,'vertices',xvert','facecolor','none','edgecolor','k'); 
%     line('parent',ax1,'xdata',xcp(1,2),'ydata',xcp(2,2),'zdata',0,'marker','o','markerfacecolor','r','erasemode','xor');
% end

% Translate vertices so that the selection point is at the origin.
xvert(1,:) = xvert(1,:) - xcp(1,2);
xvert(2,:) = xvert(2,:) - xcp(2,2);

%%%%%%%%%%%%%%%%%%%%%%%%%%%%%%%%%%%%%%%%%%%%%%%%%%%%%%%%%%%%%%%%%
%% simple algorithm (almost naive algorithm!) for line objects %%
%%%%%%%%%%%%%%%%%%%%%%%%%%%%%%%%%%%%%%%%%%%%%%%%%%%%%%%%%%%%%%%%%
if isline

    % Ignoring line width and marker attributes, find closest 
    % vertex in 2-D view space.
    d = xvert(1,:).*xvert(1,:) + xvert(2,:).*xvert(2,:);
    [val i] = min(d);
    i = i(1); % enforce only one output
    
    % Assign output
    vout = [ xdata(i) ydata(i) zdata(i)];
    viout = i;
    
    return % Bail out early
end
   
%%%%%%%%%%%%%%%%%%%%%%%%%%%%%%%%%%%%%%%%%%%%%%%%%%%%%%
%% Perform 2-D crossing test (Jordan Curve Theorem) %%
%%%%%%%%%%%%%%%%%%%%%%%%%%%%%%%%%%%%%%%%%%%%%%%%%%%%%%

% Find all vertices that have y components less than zero
vert_with_negative_y = zeros(size(faces));
face_y_vert = xvert(2,faces);
ind_vert_with_negative_y = find(face_y_vert<0); 
vert_with_negative_y(ind_vert_with_negative_y) = true;

% Find all the line segments that span the x axis
is_line_segment_spanning_x = abs(diff([vert_with_negative_y, vert_with_negative_y(:,1)],1,2));

% Find all the faces that have line segments that span the x axis
ind_is_face_spanning_x = find(any(is_line_segment_spanning_x,2));

% Ignore data that doesn't span the x axis
candidate_faces = faces(ind_is_face_spanning_x,:);
vert_with_negative_y = vert_with_negative_y(ind_is_face_spanning_x,:);
is_line_segment_spanning_x = is_line_segment_spanning_x(ind_is_face_spanning_x,:);

% Create line segment arrays
pt1 = candidate_faces;
pt2 = [candidate_faces(:,2:end), candidate_faces(:,1)];

% Point 1
x1 = reshape(xvert(1,pt1),size(pt1));
y1 = reshape(xvert(2,pt1),size(pt1));

% Point 2
x2 = reshape(xvert(1,pt2),size(pt2));
y2 = reshape(xvert(2,pt2),size(pt2));

% Cross product of vector to origin with line segment
cross_product_test = -x1.*(y2-y1) > -y1.*(x2-x1);

% Find all line segments that cross the positive x axis
crossing_test = (cross_product_test==vert_with_negative_y) & is_line_segment_spanning_x;

% If the number of line segments is odd, then we intersected the polygon
s = sum(crossing_test,2);
s = mod(s,2);
ind_intersection_test = find(s~=0);

% Bail out early if no faces were hit
if isempty(ind_intersection_test)
   return;    
end

%%%%%%%%%%%%%%%%%%%%%%%%%%%%%%%%%
%% Plane/ray intersection test %%
%%%%%%%%%%%%%%%%%%%%%%%%%%%%%%%%%
% Perform plane/ray intersection with the faces that passed 
% the polygon intersection tests. Grab the only the first 
% three vertices since that is all we need to define a plane).
% assuming planar polygons.
candidate_faces = candidate_faces(ind_intersection_test,1:3);
candidate_faces = reshape(candidate_faces',1,numel(candidate_faces));
vert = vert';
candidate_facev = vert(:,candidate_faces);
candidate_facev = reshape(candidate_facev,3,3,length(ind_intersection_test));

% Get three contiguous vertices along polygon 
v1 = squeeze(candidate_facev(:,1,:));
v2 = squeeze(candidate_facev(:,2,:));
v3 = squeeze(candidate_facev(:,3,:));

% Get normal to face plane
vec1 = v2-v1;
vec2 = v3-v2;
crs = cross(vec1,vec2);
mag = sqrt(sum(crs.*crs));
nplane(1,:) = crs(1,:)./mag;
nplane(2,:) = crs(2,:)./mag;
nplane(3,:) = crs(3,:)./mag;

% Compute intersection between plane and ray
cp1 = cp(:,1);  
cp2 = cp(:,2);  
d = cp2-cp1;
dp = dot(-nplane,v1);

%A = dot(nplane,d);
A(1,:) = nplane(1,:).*d(1);
A(2,:) = nplane(2,:).*d(2);
A(3,:) = nplane(3,:).*d(3);
A = sum(A,1);

%B = dot(nplane,pt1) 
B(1,:) = nplane(1,:).*cp1(1);
B(2,:) = nplane(2,:).*cp1(2);
B(3,:) = nplane(3,:).*cp1(3);
B = sum(B,1);

% Distance to intersection point
t = (-dp-B)./A;

% Find "best" distance (smallest)
[tbest ind_best] = min(t);

% Determine intersection point
pout = cp1 + tbest .* d;

%%%%%%%%%%%%%%%%%%%%%%%%%%%%%%%%%%%%%%%%
%% Assign additional output variables %%
%%%%%%%%%%%%%%%%%%%%%%%%%%%%%%%%%%%%%%%%
if nargout>1
    
    % Get face index and vertices
    faceiout = ind_is_face_spanning_x(ind_intersection_test(ind_best));
    facevout = vert(:,faces(faceiout,:));
    
    % Determine index of closest face vertex intersected 
    facexv = xvert(:,faces(faceiout,:));
    dist = sqrt(facexv(1,:).*facexv(1,:) +  facexv(2,:).*facexv(2,:));
    min_dist = min(dist);
    min_index = find(dist==min_dist);
    
    % Get closest vertex index and vertex
    viout = faces(faceiout,min_index);
    vout = vert(:,viout);
end<|MERGE_RESOLUTION|>--- conflicted
+++ resolved
@@ -36,15 +36,10 @@
 % where the input headshape should be a surface triangulation.
 %
 % The configuration can contain the following options
-<<<<<<< HEAD
-%   cfg.method         = string representing the method for placing6.FT  the electrodes
-%                        'mri'             interactively locate electrodes in a MRI or CT scan
-=======
 %   cfg.method         = string representing the method for placing the electrodes
-%                        'volume'          interactively locate electrodes on three orthogonal slices of a MRI or CT scan
->>>>>>> 7c57ba87
+%                        'volume'          interactively locate electrodes on three orthogonal slices of a volumetric MRI or CT scan
 %                        'headshape'       interactively locate electrodes on a head surface
-%                        '1020'            automatically place electrodes on a head surface
+%                        '1020'            automatically locate electrodes on a head surface according to the 10-20 system
 %
 % The following options apply to the mri method
 %   cfg.parameter      = string, field in data (default = 'anatomy' if present in data)
@@ -68,7 +63,7 @@
 %
 % See also FT_ELECTRODEREALIGN, FT_VOLUMEREALIGN, FT_VOLUMESEGMENT, FT_PREPARE_MESH
 
-% Copyright (C) 2015-2017, Arjen Stolk, Sandon Griffin & Robert Oostenveld
+% Copyright (C) 2015-2018, Arjen Stolk, Sandon Griffin & Robert Oostenveld
 %
 % This file is part of FieldTrip, see http://www.fieldtriptoolbox.org
 % for the documentation and details.
